--- conflicted
+++ resolved
@@ -164,15 +164,9 @@
 	go.opentelemetry.io/otel/sdk/metric v1.32.0 // indirect
 	go.opentelemetry.io/otel/trace v1.34.0 // indirect
 	go.opentelemetry.io/proto/otlp v1.3.1 // indirect
-<<<<<<< HEAD
 	golang.org/x/mod v0.22.0 // indirect
-	golang.org/x/net v0.34.0 // indirect
+	golang.org/x/net v0.37.0 // indirect
 	golang.org/x/oauth2 v0.25.0 // indirect
-=======
-	golang.org/x/mod v0.21.0 // indirect
-	golang.org/x/net v0.37.0 // indirect
-	golang.org/x/oauth2 v0.23.0 // indirect
->>>>>>> b304ee49
 	golang.org/x/sync v0.12.0 // indirect
 	golang.org/x/sys v0.31.0 // indirect
 	golang.org/x/time v0.9.0 // indirect
@@ -184,18 +178,11 @@
 	gopkg.in/evanphx/json-patch.v4 v4.12.0 // indirect
 	gopkg.in/inf.v0 v0.9.1 // indirect
 	gopkg.in/yaml.v2 v2.4.0 // indirect
-<<<<<<< HEAD
-	k8s.io/component-base v0.32.2 // indirect
+	k8s.io/component-base v0.32.3 // indirect
 	k8s.io/kube-openapi v0.0.0-20241212222426-2c72e554b1e7 // indirect
 	k8s.io/utils v0.0.0-20241210054802-24370beab758 // indirect
 	sigs.k8s.io/controller-runtime v0.20.1 // indirect
 	sigs.k8s.io/json v0.0.0-20241014173422-cfa47c3a1cc8 // indirect
-=======
-	k8s.io/component-base v0.32.3 // indirect
-	k8s.io/kube-openapi v0.0.0-20241105132330-32ad38e42d3f // indirect
-	k8s.io/utils v0.0.0-20241104100929-3ea5e8cea738 // indirect
-	sigs.k8s.io/json v0.0.0-20241010143419-9aa6b5e7a4b3 // indirect
->>>>>>> b304ee49
 	sigs.k8s.io/kustomize/api v0.18.0 // indirect
 	sigs.k8s.io/kustomize/kyaml v0.19.0 // indirect
 	sigs.k8s.io/structured-merge-diff/v4 v4.5.0 // indirect
