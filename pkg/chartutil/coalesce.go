/*
Copyright The Helm Authors.

Licensed under the Apache License, Version 2.0 (the "License");
you may not use this file except in compliance with the License.
You may obtain a copy of the License at

    http://www.apache.org/licenses/LICENSE-2.0

Unless required by applicable law or agreed to in writing, software
distributed under the License is distributed on an "AS IS" BASIS,
WITHOUT WARRANTIES OR CONDITIONS OF ANY KIND, either express or implied.
See the License for the specific language governing permissions and
limitations under the License.
*/

package chartutil

import (
	"fmt"
	"log"

	"github.com/mitchellh/copystructure"
	"github.com/pkg/errors"

	"helm.sh/helm/v3/pkg/chart"
)

func concatPrefix(a, b string) string {
	if a == "" {
		return b
	}
	return fmt.Sprintf("%s.%s", a, b)
}

// CoalesceValues coalesces all of the values in a chart (and its subcharts).
//
// Values are coalesced together using the following rules:
//
//   - Values in a higher level chart always override values in a lower-level
//     dependency chart
<<<<<<< HEAD
//
//   - Scalar values and arrays are replaced, maps are merged
//
//   - A chart has access to all of the variables for it, as well as all of
//     the values destined for its dependencies.
//
//     Note that CoalesceValues automatically removes nil values
=======
//   - Scalar values and arrays are replaced, maps are merged
//   - A chart has access to all of the variables for it, as well as all of
//     the values destined for its dependencies.
>>>>>>> 952708b4
func CoalesceValues(chrt *chart.Chart, vals map[string]interface{}) (Values, error) {
	v, err := copystructure.Copy(vals)
	if err != nil {
		return vals, err
	}

	valsCopy := v.(map[string]interface{})
	// if we have an empty map, make sure it is initialized
	if valsCopy == nil {
		valsCopy = make(map[string]interface{})
	}

	valsResult, err := coalesce(log.Printf, chrt, valsCopy, "")
	return TrimNilValues(valsResult), err
}

// MergeValues coalesces all of the values in a chart (and its subcharts).
//
// Values are coalesced together using the following rules:
//
//   - Values in a higher level chart always override values in a lower-level
//     dependency chart
//   - Scalar values and arrays are replaced, maps are merged
//   - A chart has access to all of the variables for it, as well as all of
//     the values destined for its dependencies.
//     Note that MergeValues does NOT automatically remove nil values, it is up
//     to the caller to ensure that TrimNilValues is called at the appropriate time
func MergeValues(chrt *chart.Chart, vals map[string]interface{}) (Values, error) {
	v, err := copystructure.Copy(vals)
	if err != nil {
		return vals, err
	}

	valsCopy := v.(map[string]interface{})
	// if we have an empty map, make sure it is initialized
	if valsCopy == nil {
		valsCopy = make(map[string]interface{})
	}
	return coalesce(log.Printf, chrt, valsCopy, "")
}

// TrimNilValues removes nil/null values from maps.
//
//	To be used after CoalesceValues to remove keys as needed
func TrimNilValues(vals map[string]interface{}) map[string]interface{} {
	valsCopy, err := copystructure.Copy(vals)
	if err != nil {
		return vals
	}
	valsCopyMap := valsCopy.(map[string]interface{})
	for key, val := range valsCopyMap {
		if val == nil {
			// Iterate over the values and remove nil keys
			delete(valsCopyMap, key)
		} else if istable(val) {
			// Recursively call into ourselves to remove keys from inner tables
			valsCopyMap[key] = TrimNilValues(val.(map[string]interface{}))
		}
	}

	return valsCopyMap
}

type printFn func(format string, v ...interface{})

// coalesce coalesces the dest values and the chart values, giving priority to the dest values.
//
// This is a helper function for CoalesceValues.
func coalesce(printf printFn, ch *chart.Chart, dest map[string]interface{}, prefix string) (map[string]interface{}, error) {
	coalesceValues(printf, ch, dest, prefix)
	return coalesceDeps(printf, ch, dest, prefix)
}

// coalesceDeps coalesces the dependencies of the given chart.
func coalesceDeps(printf printFn, chrt *chart.Chart, dest map[string]interface{}, prefix string) (map[string]interface{}, error) {
	for _, subchart := range chrt.Dependencies() {
		if c, ok := dest[subchart.Name()]; !ok {
			// If dest doesn't already have the key, create it.
			dest[subchart.Name()] = make(map[string]interface{})
		} else if !istable(c) {
			return dest, errors.Errorf("type mismatch on %s: %t", subchart.Name(), c)
		}
		if dv, ok := dest[subchart.Name()]; ok {
			dvmap := dv.(map[string]interface{})
			subPrefix := concatPrefix(prefix, chrt.Metadata.Name)

			// Get globals out of dest and merge them into dvmap.
			coalesceGlobals(printf, dvmap, dest, subPrefix)

			// Now coalesce the rest of the values.
			var err error
			dest[subchart.Name()], err = coalesce(printf, subchart, dvmap, subPrefix)
			if err != nil {
				return dest, err
			}
		}
	}
	return dest, nil
}

// coalesceGlobals copies the globals out of src and merges them into dest.
//
// For convenience, returns dest.
func coalesceGlobals(printf printFn, dest, src map[string]interface{}, prefix string) {
	var dg, sg map[string]interface{}

	if destglob, ok := dest[GlobalKey]; !ok {
		dg = make(map[string]interface{})
	} else if dg, ok = destglob.(map[string]interface{}); !ok {
		printf("warning: skipping globals because destination %s is not a table.", GlobalKey)
		return
	}

	if srcglob, ok := src[GlobalKey]; !ok {
		sg = make(map[string]interface{})
	} else if sg, ok = srcglob.(map[string]interface{}); !ok {
		printf("warning: skipping globals because source %s is not a table.", GlobalKey)
		return
	}

	// EXPERIMENTAL: In the past, we have disallowed globals to test tables. This
	// reverses that decision. It may somehow be possible to introduce a loop
	// here, but I haven't found a way. So for the time being, let's allow
	// tables in globals.
	for key, val := range sg {
		if istable(val) {
			vv := copyMap(val.(map[string]interface{}))
			if destv, ok := dg[key]; !ok {
				// Here there is no merge. We're just adding.
				dg[key] = vv
			} else {
				if destvmap, ok := destv.(map[string]interface{}); !ok {
					printf("Conflict: cannot merge map onto non-map for %q. Skipping.", key)
				} else {
					// Basically, we reverse order of coalesce here to merge
					// top-down.
					subPrefix := concatPrefix(prefix, key)
					coalesceTablesFullKey(printf, vv, destvmap, subPrefix)
					dg[key] = vv
				}
			}
		} else if dv, ok := dg[key]; ok && istable(dv) {
			// It's not clear if this condition can actually ever trigger.
			printf("key %s is table. Skipping", key)
		} else {
			// TODO: Do we need to do any additional checking on the value?
			dg[key] = val
		}
	}
	dest[GlobalKey] = dg
}

func copyMap(src map[string]interface{}) map[string]interface{} {
	m := make(map[string]interface{}, len(src))
	for k, v := range src {
		m[k] = v
	}
	return m
}

// coalesceValues builds up a values map for a particular chart.
//
// Values in v will override the values in the chart.
func coalesceValues(printf printFn, c *chart.Chart, v map[string]interface{}, prefix string) {
	subPrefix := concatPrefix(prefix, c.Metadata.Name)
	for key, val := range c.Values {
		if value, ok := v[key]; ok {
			if dest, ok := value.(map[string]interface{}); ok {
				// if v[key] is a table, merge nv's val table into v[key].
				src, ok := val.(map[string]interface{})
				if !ok {
					// If the original value is nil, there is nothing to coalesce, so we don't print
					// the warning
					if val != nil {
						printf("warning: skipped value for %s.%s: Not a table.", subPrefix, key)
					}
				} else {
					// Because v has higher precedence than nv, dest values override src
					// values.
					coalesceTablesFullKey(printf, dest, src, concatPrefix(subPrefix, key))
				}
			}
		} else {
			// If the key is not in v, copy it from nv.
			v[key] = val
		}
	}
}

// CoalesceTables merges a source map into a destination map.
//
// dest is considered authoritative.
func CoalesceTables(dst, src map[string]interface{}) map[string]interface{} {
	return coalesceTablesFullKey(log.Printf, dst, src, "")
}

// coalesceTablesFullKey merges a source map into a destination map.
//
// dest is considered authoritative.
func coalesceTablesFullKey(printf printFn, dst, src map[string]interface{}, prefix string) map[string]interface{} {
	// When --reuse-values is set but there are no modifications yet, return new values
	if src == nil {
		return dst
	}
	if dst == nil {
		return src
	}
	// Because dest has higher precedence than src, dest values override src
	// values.
	for key, val := range src {
		fullkey := concatPrefix(prefix, key)
		if dv, ok := dst[key]; !ok {
			dst[key] = val
		} else if istable(val) {
			if istable(dv) {
				coalesceTablesFullKey(printf, dv.(map[string]interface{}), val.(map[string]interface{}), fullkey)
			} else {
				printf("warning: cannot overwrite table with non table for %s (%v)", fullkey, val)
			}
		} else if istable(dv) && val != nil {
			printf("warning: destination for %s is a table. Ignoring non-table value (%v)", fullkey, val)
		}
	}
	return dst
}<|MERGE_RESOLUTION|>--- conflicted
+++ resolved
@@ -39,19 +39,11 @@
 //
 //   - Values in a higher level chart always override values in a lower-level
 //     dependency chart
-<<<<<<< HEAD
-//
-//   - Scalar values and arrays are replaced, maps are merged
-//
-//   - A chart has access to all of the variables for it, as well as all of
-//     the values destined for its dependencies.
-//
-//     Note that CoalesceValues automatically removes nil values
-=======
 //   - Scalar values and arrays are replaced, maps are merged
 //   - A chart has access to all of the variables for it, as well as all of
 //     the values destined for its dependencies.
->>>>>>> 952708b4
+//
+//     Note that CoalesceValues automatically removes nil values
 func CoalesceValues(chrt *chart.Chart, vals map[string]interface{}) (Values, error) {
 	v, err := copystructure.Copy(vals)
 	if err != nil {
