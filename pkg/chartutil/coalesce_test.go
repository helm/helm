--- conflicted
+++ resolved
@@ -266,7 +266,6 @@
 		},
 		Values: getSecondaryData(),
 	}
-<<<<<<< HEAD
 	subchart.Values["global"] = map[string]interface{}{
 		"port":    80,
 		"service": "users",
@@ -312,20 +311,7 @@
 	}
 }
 
-func TestCoalesceRoot(t *testing.T) {
-	dst := getMainData()
-	chart := &chart.Chart{
-		Metadata: &chart.Metadata{
-			Name: "root",
-		},
-		Values: getSecondaryData(),
-	}
-
-	CoalesceRoot(chart, dst)
-
-	testCoalescedData(t, dst, true)
-=======
-
+func TestCoalesceNil(t *testing.T) {
 	dst2 := map[string]interface{}{
 		"name": "Ishmael",
 		"address": map[string]interface{}{
@@ -378,5 +364,18 @@
 	if dst2["hole"].(string) != "black" {
 		t.Errorf("Expected hole string, got %v", dst2["boat"])
 	}
->>>>>>> 54e5088a
+}
+
+func TestCoalesceRoot(t *testing.T) {
+	dst := getMainData()
+	chart := &chart.Chart{
+		Metadata: &chart.Metadata{
+			Name: "root",
+		},
+		Values: getSecondaryData(),
+	}
+
+	CoalesceRoot(chart, dst)
+
+	testCoalescedData(t, dst, true)
 }