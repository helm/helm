--- conflicted
+++ resolved
@@ -31,45 +31,7 @@
 
 func (suite *RegistryClientTestSuite) SetupSuite() {
 	// init test client
-<<<<<<< HEAD
-	var err error
-	suite.RegistryClient, err = NewClient(
-		ClientOptDebug(true),
-		ClientOptEnableCache(true),
-		ClientOptWriter(suite.Out),
-		ClientOptCredentialsFile(credentialsFile),
-		ClientOptResolver(nil),
-	)
-	suite.Nil(err, "no error creating registry client")
-
-	// create htpasswd file (w BCrypt, which is required)
-	pwBytes, err := bcrypt.GenerateFromPassword([]byte(testPassword), bcrypt.DefaultCost)
-	suite.Nil(err, "no error generating bcrypt password for test htpasswd file")
-	htpasswdPath := filepath.Join(suite.WorkspaceDir, testHtpasswdFileBasename)
-	err = ioutil.WriteFile(htpasswdPath, []byte(fmt.Sprintf("%s:%s\n", testUsername, string(pwBytes))), 0644)
-	suite.Nil(err, "no error creating test htpasswd file")
-
-	// Registry config
-	config := &configuration.Configuration{}
-	port, err := freeport.GetFreePort()
-	suite.Nil(err, "no error finding free port for test registry")
-	suite.DockerRegistryHost = fmt.Sprintf("localhost:%d", port)
-	config.HTTP.Addr = fmt.Sprintf("127.0.0.1:%d", port)
-	config.HTTP.DrainTimeout = time.Duration(10) * time.Second
-	config.Storage = map[string]configuration.Parameters{"inmemory": map[string]interface{}{}}
-	config.Auth = configuration.Auth{
-		"htpasswd": configuration.Parameters{
-			"realm": "localhost",
-			"path":  htpasswdPath,
-		},
-	}
-	dockerRegistry, err := registry.NewRegistry(context.Background(), config)
-	suite.Nil(err, "no error creating test registry")
-
-	suite.CompromisedRegistryHost = initCompromisedRegistryTestServer()
-=======
 	dockerRegistry := setup(&suite.TestSuite, false, false)
->>>>>>> 2398830f
 
 	// Start Docker registry
 	go dockerRegistry.ListenAndServe()
