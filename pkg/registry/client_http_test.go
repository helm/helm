/*
Copyright The Helm Authors.

Licensed under the Apache License, Version 2.0 (the "License");
you may not use this file except in compliance with the License.
You may obtain a copy of the License at

    http://www.apache.org/licenses/LICENSE-2.0

Unless required by applicable law or agreed to in writing, software
distributed under the License is distributed on an "AS IS" BASIS,
WITHOUT WARRANTIES OR CONDITIONS OF ANY KIND, either express or implied.
See the License for the specific language governing permissions and
limitations under the License.
*/

package registry

import (
	"errors"
	"fmt"
	"os"
	"testing"

	"github.com/stretchr/testify/suite"
	"oras.land/oras-go/v2/content"
)

type HTTPRegistryClientTestSuite struct {
	TestSuite
}

func (suite *HTTPRegistryClientTestSuite) SetupSuite() {
	// init test client
<<<<<<< HEAD
	dockerRegistry := setup(&suite.TestSuite, false, false, "htpasswd")

	// Start Docker registry
	go dockerRegistry.ListenAndServe()
=======
	setup(&suite.TestSuite, false, false)
>>>>>>> cd78e239
}

func (suite *HTTPRegistryClientTestSuite) TearDownSuite() {
	teardown(&suite.TestSuite)
	os.RemoveAll(suite.WorkspaceDir)
}

func (suite *HTTPRegistryClientTestSuite) Test_0_Login() {
	err := suite.RegistryClient.Login(suite.DockerRegistryHost,
		LoginOptBasicAuth("badverybad", "ohsobad"),
		LoginOptPlainText(true))
	suite.NotNil(err, "error logging into registry with bad credentials")

	err = suite.RegistryClient.Login(suite.DockerRegistryHost,
		LoginOptBasicAuth(testUsername, testPassword),
		LoginOptPlainText(true))
	suite.Nil(err, "no error logging into registry with good credentials")
}

func (suite *HTTPRegistryClientTestSuite) Test_1_Push() {
	testPush(&suite.TestSuite)
}

func (suite *HTTPRegistryClientTestSuite) Test_2_Pull() {
	testPull(&suite.TestSuite)
}

func (suite *HTTPRegistryClientTestSuite) Test_3_Tags() {
	testTags(&suite.TestSuite)
}

func (suite *HTTPRegistryClientTestSuite) Test_4_ManInTheMiddle() {
	ref := fmt.Sprintf("%s/testrepo/supposedlysafechart:9.9.9", suite.CompromisedRegistryHost)

	// returns content that does not match the expected digest
	_, err := suite.RegistryClient.Pull(ref)
	suite.NotNil(err)
	suite.True(errors.Is(err, content.ErrMismatchedDigest))
}

func TestHTTPRegistryClientTestSuite(t *testing.T) {
	suite.Run(t, new(HTTPRegistryClientTestSuite))
}<|MERGE_RESOLUTION|>--- conflicted
+++ resolved
@@ -32,14 +32,7 @@
 
 func (suite *HTTPRegistryClientTestSuite) SetupSuite() {
 	// init test client
-<<<<<<< HEAD
-	dockerRegistry := setup(&suite.TestSuite, false, false, "htpasswd")
-
-	// Start Docker registry
-	go dockerRegistry.ListenAndServe()
-=======
-	setup(&suite.TestSuite, false, false)
->>>>>>> cd78e239
+	setup(&suite.TestSuite, false, false, "htpasswd")
 }
 
 func (suite *HTTPRegistryClientTestSuite) TearDownSuite() {
