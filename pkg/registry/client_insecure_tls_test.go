/*
Copyright The Helm Authors.

Licensed under the Apache License, Version 2.0 (the "License");
you may not use this file except in compliance with the License.
You may obtain a copy of the License at

    http://www.apache.org/licenses/LICENSE-2.0

Unless required by applicable law or agreed to in writing, software
distributed under the License is distributed on an "AS IS" BASIS,
WITHOUT WARRANTIES OR CONDITIONS OF ANY KIND, either express or implied.
See the License for the specific language governing permissions and
limitations under the License.
*/

package registry

import (
	"os"
	"testing"

	"github.com/stretchr/testify/suite"
)

type InsecureTLSRegistryClientTestSuite struct {
	TestSuite
}

func (suite *InsecureTLSRegistryClientTestSuite) SetupSuite() {
	// init test client
<<<<<<< HEAD
	dockerRegistry := setup(&suite.TestSuite, true, true, "htpasswd")

	// Start Docker registry
	go dockerRegistry.ListenAndServe()
=======
	setup(&suite.TestSuite, true, true)
>>>>>>> cd78e239
}

func (suite *InsecureTLSRegistryClientTestSuite) TearDownSuite() {
	teardown(&suite.TestSuite)
	os.RemoveAll(suite.WorkspaceDir)
}

func (suite *InsecureTLSRegistryClientTestSuite) Test_0_Login() {
	err := suite.RegistryClient.Login(suite.DockerRegistryHost,
		LoginOptBasicAuth("badverybad", "ohsobad"),
		LoginOptInsecure(true))
	suite.NotNil(err, "error logging into registry with bad credentials")

	err = suite.RegistryClient.Login(suite.DockerRegistryHost,
		LoginOptBasicAuth(testUsername, testPassword),
		LoginOptInsecure(true))
	suite.Nil(err, "no error logging into registry with good credentials")
}

func (suite *InsecureTLSRegistryClientTestSuite) Test_1_Push() {
	testPush(&suite.TestSuite)
}

func (suite *InsecureTLSRegistryClientTestSuite) Test_2_Pull() {
	testPull(&suite.TestSuite)
}

func (suite *InsecureTLSRegistryClientTestSuite) Test_3_Tags() {
	testTags(&suite.TestSuite)
}

func (suite *InsecureTLSRegistryClientTestSuite) Test_4_Logout() {
	err := suite.RegistryClient.Logout("this-host-aint-real:5000")
	if err != nil {
		// credential backend for mac generates an error
		suite.NotNil(err, "failed to delete the credential for this-host-aint-real:5000")
	}

	err = suite.RegistryClient.Logout(suite.DockerRegistryHost)
	suite.Nil(err, "no error logging out of registry")
}

func TestInsecureTLSRegistryClientTestSuite(t *testing.T) {
	suite.Run(t, new(InsecureTLSRegistryClientTestSuite))
}<|MERGE_RESOLUTION|>--- conflicted
+++ resolved
@@ -29,14 +29,8 @@
 
 func (suite *InsecureTLSRegistryClientTestSuite) SetupSuite() {
 	// init test client
-<<<<<<< HEAD
-	dockerRegistry := setup(&suite.TestSuite, true, true, "htpasswd")
+	setup(&suite.TestSuite, true, true, "htpasswd")
 
-	// Start Docker registry
-	go dockerRegistry.ListenAndServe()
-=======
-	setup(&suite.TestSuite, true, true)
->>>>>>> cd78e239
 }
 
 func (suite *InsecureTLSRegistryClientTestSuite) TearDownSuite() {
