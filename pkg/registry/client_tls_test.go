/*
Copyright The Helm Authors.

Licensed under the Apache License, Version 2.0 (the "License");
you may not use this file except in compliance with the License.
You may obtain a copy of the License at

    http://www.apache.org/licenses/LICENSE-2.0

Unless required by applicable law or agreed to in writing, software
distributed under the License is distributed on an "AS IS" BASIS,
WITHOUT WARRANTIES OR CONDITIONS OF ANY KIND, either express or implied.
See the License for the specific language governing permissions and
limitations under the License.
*/

package registry

import (
	"crypto/tls"
	"crypto/x509"
	"os"
	"testing"

	"github.com/stretchr/testify/suite"
)

type TLSRegistryClientTestSuite struct {
	TestSuite
}

func (suite *TLSRegistryClientTestSuite) SetupSuite() {
	// init test client
<<<<<<< HEAD
	dockerRegistry := setup(&suite.TestSuite, true, false, "htpasswd")

	// Start Docker registry
	go dockerRegistry.ListenAndServe()
=======
	setup(&suite.TestSuite, true, false)
>>>>>>> cd78e239
}

func (suite *TLSRegistryClientTestSuite) TearDownSuite() {
	teardown(&suite.TestSuite)
	os.RemoveAll(suite.WorkspaceDir)
}

func (suite *TLSRegistryClientTestSuite) Test_0_Login() {
	err := suite.RegistryClient.Login(suite.DockerRegistryHost,
		LoginOptBasicAuth("badverybad", "ohsobad"),
		LoginOptTLSClientConfig(tlsCert, tlsKey, tlsCA))
	suite.NotNil(err, "error logging into registry with bad credentials")

	err = suite.RegistryClient.Login(suite.DockerRegistryHost,
		LoginOptBasicAuth(testUsername, testPassword),
		LoginOptTLSClientConfig(tlsCert, tlsKey, tlsCA))
	suite.Nil(err, "no error logging into registry with good credentials")
}

func (suite *TLSRegistryClientTestSuite) Test_1_Login() {
	err := suite.RegistryClient.Login(suite.DockerRegistryHost,
		LoginOptBasicAuth("badverybad", "ohsobad"),
		LoginOptTLSClientConfigFromConfig(&tls.Config{}))
	suite.NotNil(err, "error logging into registry with bad credentials")

	// Create a *tls.Config from tlsCert, tlsKey, and tlsCA.
	cert, err := tls.LoadX509KeyPair(tlsCert, tlsKey)
	suite.Nil(err, "error loading x509 key pair")
	rootCAs := x509.NewCertPool()
	caCert, err := os.ReadFile(tlsCA)
	suite.Nil(err, "error reading CA certificate")
	rootCAs.AppendCertsFromPEM(caCert)
	conf := &tls.Config{
		Certificates: []tls.Certificate{cert},
		RootCAs:      rootCAs,
	}

	err = suite.RegistryClient.Login(suite.DockerRegistryHost,
		LoginOptBasicAuth(testUsername, testPassword),
		LoginOptTLSClientConfigFromConfig(conf))
	suite.Nil(err, "no error logging into registry with good credentials")
}

func (suite *TLSRegistryClientTestSuite) Test_1_Push() {
	testPush(&suite.TestSuite)
}

func (suite *TLSRegistryClientTestSuite) Test_2_Pull() {
	testPull(&suite.TestSuite)
}

func (suite *TLSRegistryClientTestSuite) Test_3_Tags() {
	testTags(&suite.TestSuite)
}

func (suite *TLSRegistryClientTestSuite) Test_4_Logout() {
	err := suite.RegistryClient.Logout("this-host-aint-real:5000")
	if err != nil {
		// credential backend for mac generates an error
		suite.NotNil(err, "failed to delete the credential for this-host-aint-real:5000")
	}

	err = suite.RegistryClient.Logout(suite.DockerRegistryHost)
	suite.Nil(err, "no error logging out of registry")
}

func TestTLSRegistryClientTestSuite(t *testing.T) {
	suite.Run(t, new(TLSRegistryClientTestSuite))
}<|MERGE_RESOLUTION|>--- conflicted
+++ resolved
@@ -31,14 +31,8 @@
 
 func (suite *TLSRegistryClientTestSuite) SetupSuite() {
 	// init test client
-<<<<<<< HEAD
-	dockerRegistry := setup(&suite.TestSuite, true, false, "htpasswd")
+	setup(&suite.TestSuite, true, false, "htpasswd")
 
-	// Start Docker registry
-	go dockerRegistry.ListenAndServe()
-=======
-	setup(&suite.TestSuite, true, false)
->>>>>>> cd78e239
 }
 
 func (suite *TLSRegistryClientTestSuite) TearDownSuite() {
