/*
Copyright The Helm Authors.

Licensed under the Apache License, Version 2.0 (the "License");
you may not use this file except in compliance with the License.
You may obtain a copy of the License at

    http://www.apache.org/licenses/LICENSE-2.0

Unless required by applicable law or agreed to in writing, software
distributed under the License is distributed on an "AS IS" BASIS,
WITHOUT WARRANTIES OR CONDITIONS OF ANY KIND, either express or implied.
See the License for the specific language governing permissions and
limitations under the License.
*/

package storage // import "k8s.io/helm/pkg/storage"

import (
	"fmt"
	"strings"

	rspb "k8s.io/helm/pkg/proto/hapi/release"
	relutil "k8s.io/helm/pkg/releaseutil"
	"k8s.io/helm/pkg/storage/driver"
)

// NoReleasesErr indicates that a given release cannot be found
const NoReleasesErr = "has no deployed releases"

// Storage represents a storage engine for a Release.
type Storage struct {
	driver.Driver

	// MaxHistory specifies the maximum number of historical releases that will
	// be retained, including the most recent release. Values of 0 or less are
	// ignored (meaning no limits are imposed).
	MaxHistory int

	Log func(string, ...interface{})
}

// Get retrieves the release from storage. An error is returned
// if the storage driver failed to fetch the release, or the
// release identified by the key, version pair does not exist.
func (s *Storage) Get(name string, version int32) (*rspb.Release, error) {
	s.Log("getting release %q", makeKey(name, version))
	return s.Driver.Get(makeKey(name, version))
}

// Create creates a new storage entry holding the release. An
// error is returned if the storage driver failed to store the
<<<<<<< HEAD
// release, or a release with identical a key already exists.
=======
// release, or a release with identical key already exists.
>>>>>>> 77d361f7
func (s *Storage) Create(rls *rspb.Release) error {
	s.Log("creating release %q", makeKey(rls.Name, rls.Version))
	if s.MaxHistory > 0 {
		// Want to make space for one more release.
		s.removeLeastRecent(rls.Name, s.MaxHistory-1)
	}
	return s.Driver.Create(makeKey(rls.Name, rls.Version), rls)
}

// Update update the release in storage. An error is returned if the
// storage backend fails to update the release or if the release
// does not exist.
func (s *Storage) Update(rls *rspb.Release) error {
	s.Log("updating release %q", makeKey(rls.Name, rls.Version))
	return s.Driver.Update(makeKey(rls.Name, rls.Version), rls)
}

// Delete deletes the release from storage. An error is returned if
// the storage backend fails to delete the release or if the release
// does not exist.
func (s *Storage) Delete(name string, version int32) (*rspb.Release, error) {
	s.Log("deleting release %q", makeKey(name, version))
	return s.Driver.Delete(makeKey(name, version))
}

// ListReleases returns all releases from storage. An error is returned if the
// storage backend fails to retrieve the releases.
func (s *Storage) ListReleases() ([]*rspb.Release, error) {
	s.Log("listing all releases in storage")
	return s.Driver.List(func(_ *rspb.Release) bool { return true })
}

// ListDeleted returns all releases with Status == DELETED. An error is returned
// if the storage backend fails to retrieve the releases.
func (s *Storage) ListDeleted() ([]*rspb.Release, error) {
	s.Log("listing deleted releases in storage")
	return s.Driver.List(func(rls *rspb.Release) bool {
		return relutil.StatusFilter(rspb.Status_DELETED).Check(rls)
	})
}

// ListDeployed returns all releases with Status == DEPLOYED. An error is returned
// if the storage backend fails to retrieve the releases.
func (s *Storage) ListDeployed() ([]*rspb.Release, error) {
	s.Log("listing all deployed releases in storage")
	return s.Driver.List(func(rls *rspb.Release) bool {
		return relutil.StatusFilter(rspb.Status_DEPLOYED).Check(rls)
	})
}

// ListFilterAll returns the set of releases satisfying the predicate
// (filter0 && filter1 && ... && filterN), i.e. a Release is included in the results
// if and only if all filters return true.
func (s *Storage) ListFilterAll(fns ...relutil.FilterFunc) ([]*rspb.Release, error) {
	s.Log("listing all releases with filter")
	return s.Driver.List(func(rls *rspb.Release) bool {
		return relutil.All(fns...).Check(rls)
	})
}

// ListFilterAny returns the set of releases satisfying the predicate
// (filter0 || filter1 || ... || filterN), i.e. a Release is included in the results
// if at least one of the filters returns true.
func (s *Storage) ListFilterAny(fns ...relutil.FilterFunc) ([]*rspb.Release, error) {
	s.Log("listing any releases with filter")
	return s.Driver.List(func(rls *rspb.Release) bool {
		return relutil.Any(fns...).Check(rls)
	})
}

// Deployed returns the last deployed release with the provided release name, or
// returns ErrReleaseNotFound if not found.
func (s *Storage) Deployed(name string) (*rspb.Release, error) {
	ls, err := s.DeployedAll(name)
	if err != nil {
		if strings.Contains(err.Error(), "not found") {
			return nil, fmt.Errorf("%q %s", name, NoReleasesErr)
		}
		return nil, err
	}

	if len(ls) == 0 {
		return nil, fmt.Errorf("%q %s", name, NoReleasesErr)
	}

	return ls[0], err
}

// DeployedAll returns all deployed releases with the provided name, or
// returns ErrReleaseNotFound if not found.
func (s *Storage) DeployedAll(name string) ([]*rspb.Release, error) {
	s.Log("getting deployed releases from %q history", name)

	ls, err := s.Driver.Query(map[string]string{
		"NAME":   name,
		"OWNER":  "TILLER",
		"STATUS": "DEPLOYED",
	})
	if err == nil {
		return ls, nil
	}
	if strings.Contains(err.Error(), "not found") {
		return nil, fmt.Errorf("%q %s", name, NoReleasesErr)
	}
	return nil, err
}

// History returns the revision history for the release with the provided name, or
// returns ErrReleaseNotFound if no such release name exists.
func (s *Storage) History(name string) ([]*rspb.Release, error) {
	s.Log("getting release history for %q", name)

	return s.Driver.Query(map[string]string{"NAME": name, "OWNER": "TILLER"})
}

// removeLeastRecent removes items from history until the length number of releases
// does not exceed max.
//
// We allow max to be set explicitly so that calling functions can "make space"
// for the new records they are going to write.
func (s *Storage) removeLeastRecent(name string, max int) error {
	if max < 0 {
		return nil
	}
	h, err := s.History(name)
	if err != nil {
		return err
	}
	if len(h) <= max {
		return nil
	}

	// We want oldest to newest
	relutil.SortByRevision(h)

	lastDeployed, err := s.Deployed(name)
	if err != nil {
		return err
	}

	var toDelete []*rspb.Release
	for _, rel := range h {
		// once we have enough releases to delete to reach the max, stop
		if len(h)-len(toDelete) == max {
			break
		}
		if lastDeployed != nil {
			if rel.GetVersion() != lastDeployed.GetVersion() {
				toDelete = append(toDelete, rel)
			}
		} else {
			toDelete = append(toDelete, rel)
		}
	}

	// Delete as many as possible. In the case of API throughput limitations,
	// multiple invocations of this function will eventually delete them all.
	errors := []error{}
	for _, rel := range toDelete {
		err = s.deleteReleaseVersion(name, rel.GetVersion())
		if err != nil {
			errors = append(errors, err)
		}
	}

	s.Log("Pruned %d record(s) from %s with %d error(s)", len(toDelete), name, len(errors))
	switch c := len(errors); c {
	case 0:
		return nil
	case 1:
		return errors[0]
	default:
		return fmt.Errorf("encountered %d deletion errors. First is: %s", c, errors[0])
	}
}

func (s *Storage) deleteReleaseVersion(name string, version int32) error {
	key := makeKey(name, version)
	_, err := s.Delete(name, version)
	if err != nil {
		s.Log("error pruning %s from release history: %s", key, err)
		return err
	}
	return nil
}

// Last fetches the last revision of the named release.
func (s *Storage) Last(name string) (*rspb.Release, error) {
	s.Log("getting last revision of %q", name)
	h, err := s.History(name)
	if err != nil {
		return nil, err
	}
	if len(h) == 0 {
		return nil, fmt.Errorf("no revision for release %q", name)
	}

	relutil.Reverse(h, relutil.SortByRevision)
	return h[0], nil
}

// makeKey concatenates a release name and version into
// a string with format ```<release_name>#v<version>```.
// This key is used to uniquely identify storage objects.
func makeKey(rlsname string, version int32) string {
	return fmt.Sprintf("%s.v%d", rlsname, version)
}

// Init initializes a new storage backend with the driver d.
// If d is nil, the default in-memory driver is used.
func Init(d driver.Driver) *Storage {
	// default driver is in memory
	if d == nil {
		d = driver.NewMemory()
	}
	return &Storage{
		Driver: d,
		Log:    func(_ string, _ ...interface{}) {},
	}
}<|MERGE_RESOLUTION|>--- conflicted
+++ resolved
@@ -50,11 +50,7 @@
 
 // Create creates a new storage entry holding the release. An
 // error is returned if the storage driver failed to store the
-<<<<<<< HEAD
-// release, or a release with identical a key already exists.
-=======
 // release, or a release with identical key already exists.
->>>>>>> 77d361f7
 func (s *Storage) Create(rls *rspb.Release) error {
 	s.Log("creating release %q", makeKey(rls.Name, rls.Version))
 	if s.MaxHistory > 0 {
