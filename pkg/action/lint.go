/*
Copyright The Helm Authors.

Licensed under the Apache License, Version 2.0 (the "License");
you may not use this file except in compliance with the License.
You may obtain a copy of the License at

    http://www.apache.org/licenses/LICENSE-2.0

Unless required by applicable law or agreed to in writing, software
distributed under the License is distributed on an "AS IS" BASIS,
WITHOUT WARRANTIES OR CONDITIONS OF ANY KIND, either express or implied.
See the License for the specific language governing permissions and
limitations under the License.
*/

package action

import (
	"os"
	"path/filepath"
	"strings"

	"github.com/pkg/errors"

	"helm.sh/helm/v3/pkg/chartutil"
	"helm.sh/helm/v3/pkg/lint"
	"helm.sh/helm/v3/pkg/lint/support"
)

// Lint is the action for checking that the semantics of a chart are well-formed.
//
// It provides the implementation of 'helm lint'.
type Lint struct {
<<<<<<< HEAD
	Strict        bool
	ReleaseName   string
	Namespace     string
	WithSubcharts bool
	Quiet         bool
	KubeVersion   *chartutil.KubeVersion
=======
	Strict               bool
	Namespace            string
	WithSubcharts        bool
	Quiet                bool
	SkipSchemaValidation bool
	KubeVersion          *chartutil.KubeVersion
>>>>>>> 47c8cded
}

// LintResult is the result of Lint
type LintResult struct {
	TotalChartsLinted int
	Messages          []support.Message
	Errors            []error
}

// NewLint creates a new Lint object with the given configuration.
func NewLint() *Lint {
	return &Lint{}
}

// Run executes 'helm Lint' against the given chart.
func (l *Lint) Run(paths []string, vals map[string]interface{}) *LintResult {
	lowestTolerance := support.ErrorSev
	if l.Strict {
		lowestTolerance = support.WarningSev
	}
	result := &LintResult{}
	for _, path := range paths {
<<<<<<< HEAD
		linter, err := lintChart(path, vals, l.ReleaseName, l.Namespace, l.KubeVersion)
=======
		linter, err := lintChart(path, vals, l.Namespace, l.KubeVersion, l.SkipSchemaValidation)
>>>>>>> 47c8cded
		if err != nil {
			result.Errors = append(result.Errors, err)
			continue
		}

		result.Messages = append(result.Messages, linter.Messages...)
		result.TotalChartsLinted++
		for _, msg := range linter.Messages {
			if msg.Severity >= lowestTolerance {
				result.Errors = append(result.Errors, msg.Err)
			}
		}
	}
	return result
}

// HasWarningsOrErrors checks is LintResult has any warnings or errors
func HasWarningsOrErrors(result *LintResult) bool {
	for _, msg := range result.Messages {
		if msg.Severity > support.InfoSev {
			return true
		}
	}
	return len(result.Errors) > 0
}

<<<<<<< HEAD
func lintChart(path string, vals map[string]interface{}, releaseName, namespace string, kubeVersion *chartutil.KubeVersion) (support.Linter, error) {
=======
func lintChart(path string, vals map[string]interface{}, namespace string, kubeVersion *chartutil.KubeVersion, skipSchemaValidation bool) (support.Linter, error) {
>>>>>>> 47c8cded
	var chartPath string
	linter := support.Linter{}

	if strings.HasSuffix(path, ".tgz") || strings.HasSuffix(path, ".tar.gz") {
		tempDir, err := os.MkdirTemp("", "helm-lint")
		if err != nil {
			return linter, errors.Wrap(err, "unable to create temp dir to extract tarball")
		}
		defer os.RemoveAll(tempDir)

		file, err := os.Open(path)
		if err != nil {
			return linter, errors.Wrap(err, "unable to open tarball")
		}
		defer file.Close()

		if err = chartutil.Expand(tempDir, file); err != nil {
			return linter, errors.Wrap(err, "unable to extract tarball")
		}

		files, err := os.ReadDir(tempDir)
		if err != nil {
			return linter, errors.Wrapf(err, "unable to read temporary output directory %s", tempDir)
		}
		if !files[0].IsDir() {
			return linter, errors.Errorf("unexpected file %s in temporary output directory %s", files[0].Name(), tempDir)
		}

		chartPath = filepath.Join(tempDir, files[0].Name())
	} else {
		chartPath = path
	}

	// Guard: Error out if this is not a chart.
	if _, err := os.Stat(filepath.Join(chartPath, "Chart.yaml")); err != nil {
		return linter, errors.Wrap(err, "unable to check Chart.yaml file in chart")
	}

<<<<<<< HEAD
	return lint.AllWithOptions(chartPath, vals, namespace,
		lint.WithReleaseName(releaseName),
		lint.WithKubeVersion(kubeVersion),
	), nil
=======
	return lint.AllWithKubeVersionAndSchemaValidation(chartPath, vals, namespace, kubeVersion, skipSchemaValidation), nil
>>>>>>> 47c8cded
}<|MERGE_RESOLUTION|>--- conflicted
+++ resolved
@@ -32,21 +32,13 @@
 //
 // It provides the implementation of 'helm lint'.
 type Lint struct {
-<<<<<<< HEAD
-	Strict        bool
-	ReleaseName   string
-	Namespace     string
-	WithSubcharts bool
-	Quiet         bool
-	KubeVersion   *chartutil.KubeVersion
-=======
 	Strict               bool
+	ReleaseName          string
 	Namespace            string
 	WithSubcharts        bool
 	Quiet                bool
 	SkipSchemaValidation bool
 	KubeVersion          *chartutil.KubeVersion
->>>>>>> 47c8cded
 }
 
 // LintResult is the result of Lint
@@ -69,11 +61,7 @@
 	}
 	result := &LintResult{}
 	for _, path := range paths {
-<<<<<<< HEAD
-		linter, err := lintChart(path, vals, l.ReleaseName, l.Namespace, l.KubeVersion)
-=======
-		linter, err := lintChart(path, vals, l.Namespace, l.KubeVersion, l.SkipSchemaValidation)
->>>>>>> 47c8cded
+		linter, err := lintChart(path, vals, l.ReleaseName, l.Namespace, l.KubeVersion, l.SkipSchemaValidation)
 		if err != nil {
 			result.Errors = append(result.Errors, err)
 			continue
@@ -100,11 +88,7 @@
 	return len(result.Errors) > 0
 }
 
-<<<<<<< HEAD
-func lintChart(path string, vals map[string]interface{}, releaseName, namespace string, kubeVersion *chartutil.KubeVersion) (support.Linter, error) {
-=======
-func lintChart(path string, vals map[string]interface{}, namespace string, kubeVersion *chartutil.KubeVersion, skipSchemaValidation bool) (support.Linter, error) {
->>>>>>> 47c8cded
+func lintChart(path string, vals map[string]interface{}, releaseName, namespace string, kubeVersion *chartutil.KubeVersion, skipSchemaValidation bool) (support.Linter, error) {
 	var chartPath string
 	linter := support.Linter{}
 
@@ -143,12 +127,9 @@
 		return linter, errors.Wrap(err, "unable to check Chart.yaml file in chart")
 	}
 
-<<<<<<< HEAD
 	return lint.AllWithOptions(chartPath, vals, namespace,
 		lint.WithReleaseName(releaseName),
 		lint.WithKubeVersion(kubeVersion),
+		lint.WithSchemaValidation(skipSchemaValidation),
 	), nil
-=======
-	return lint.AllWithKubeVersionAndSchemaValidation(chartPath, vals, namespace, kubeVersion, skipSchemaValidation), nil
->>>>>>> 47c8cded
 }