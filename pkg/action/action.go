/*
Copyright The Helm Authors.

Licensed under the Apache License, Version 2.0 (the "License");
you may not use this file except in compliance with the License.
You may obtain a copy of the License at

    http://www.apache.org/licenses/LICENSE-2.0

Unless required by applicable law or agreed to in writing, software
distributed under the License is distributed on an "AS IS" BASIS,
WITHOUT WARRANTIES OR CONDITIONS OF ANY KIND, either express or implied.
See the License for the specific language governing permissions and
limitations under the License.
*/

package action

import (
	"bytes"
	"fmt"
	"os"
	"path"
	"path/filepath"
	"regexp"
	"strings"

	"github.com/pkg/errors"
	"k8s.io/apimachinery/pkg/api/meta"
	"k8s.io/cli-runtime/pkg/genericclioptions"
	"k8s.io/client-go/discovery"
	"k8s.io/client-go/kubernetes"
	"k8s.io/client-go/rest"

	"helm.sh/helm/v3/pkg/chart"
	"helm.sh/helm/v3/pkg/chartutil"
	"helm.sh/helm/v3/pkg/engine"
	"helm.sh/helm/v3/pkg/kube"
	"helm.sh/helm/v3/pkg/postrender"
	"helm.sh/helm/v3/pkg/registry"
	"helm.sh/helm/v3/pkg/release"
	"helm.sh/helm/v3/pkg/releaseutil"
	"helm.sh/helm/v3/pkg/storage"
	"helm.sh/helm/v3/pkg/storage/driver"
	"helm.sh/helm/v3/pkg/time"
)

// Timestamper is a function capable of producing a timestamp.Timestamper.
//
// By default, this is a time.Time function from the Helm time package. This can
// be overridden for testing though, so that timestamps are predictable.
var Timestamper = time.Now

var (
	// errMissingChart indicates that a chart was not provided.
	errMissingChart = errors.New("no chart provided")
	// errMissingRelease indicates that a release (name) was not provided.
	errMissingRelease = errors.New("no release provided")
	// errInvalidRevision indicates that an invalid release revision number was provided.
	errInvalidRevision = errors.New("invalid release revision")
	// errPending indicates that another instance of Helm is already applying an operation on a release.
	errPending = errors.New("another operation (install/upgrade/rollback) is in progress")
)

// ValidName is a regular expression for resource names.
//
// DEPRECATED: This will be removed in Helm 4, and is no longer used here. See
// pkg/lint/rules.validateMetadataNameFunc for the replacement.
//
// According to the Kubernetes help text, the regular expression it uses is:
//
//	[a-z0-9]([-a-z0-9]*[a-z0-9])?(\.[a-z0-9]([-a-z0-9]*[a-z0-9])?)*
//
// This follows the above regular expression (but requires a full string match, not partial).
//
// The Kubernetes documentation is here, though it is not entirely correct:
// https://kubernetes.io/docs/concepts/overview/working-with-objects/names/#names
var ValidName = regexp.MustCompile(`^[a-z0-9]([-a-z0-9]*[a-z0-9])?(\.[a-z0-9]([-a-z0-9]*[a-z0-9])?)*$`)

// Configuration injects the dependencies that all actions share.
type Configuration struct {
	// RESTClientGetter is an interface that loads Kubernetes clients.
	RESTClientGetter RESTClientGetter

	// Releases stores records of releases.
	Releases *storage.Storage

	// KubeClient is a Kubernetes API client.
	KubeClient kube.Interface

	// RegistryClient is a client for working with registries
	RegistryClient *registry.Client

	// Capabilities describes the capabilities of the Kubernetes cluster.
	Capabilities *chartutil.Capabilities

	Log func(string, ...interface{})
}

// renderResources renders the templates in a chart
//
// TODO: This function is badly in need of a refactor.
// TODO: As part of the refactor the duplicate code in cmd/helm/template.go should be removed
//
//	This code has to do with writing files to disk.
<<<<<<< HEAD
func (cfg *Configuration) renderResources(
	ch *chart.Chart,
	values chartutil.Values,
	releaseName,
	outputDir string,
	subNotes,
	useReleaseName,
	includeCrds bool,
	mainPostRenderer postrender.PostRenderer,
	hooksPostRenderer postrender.PostRenderer,
	interactWithRemote,
	enableDNS bool,
) ([]*release.Hook, *bytes.Buffer, string, error) {
=======
func (cfg *Configuration) renderResources(ch *chart.Chart, values chartutil.Values, releaseName, outputDir string, subNotes, useReleaseName, includeCrds bool, pr postrender.PostRenderer, interactWithRemote, enableDNS, hideSecret bool) ([]*release.Hook, *bytes.Buffer, string, error) {
>>>>>>> 833bbfa3
	hs := []*release.Hook{}
	b := bytes.NewBuffer(nil)

	caps, err := cfg.getCapabilities()
	if err != nil {
		return hs, b, "", err
	}

	if ch.Metadata.KubeVersion != "" {
		if !chartutil.IsCompatibleRange(ch.Metadata.KubeVersion, caps.KubeVersion.String()) {
			return hs, b, "", errors.Errorf("chart requires kubeVersion: %s which is incompatible with Kubernetes %s", ch.Metadata.KubeVersion, caps.KubeVersion.String())
		}
	}

	var files map[string]string
	var err2 error

	// A `helm template` should not talk to the remote cluster. However, commands with the flag
	//`--dry-run` with the value of `false`, `none`, or `server` should try to interact with the cluster.
	// It may break in interesting and exotic ways because other data (e.g. discovery) is mocked.
	if interactWithRemote && cfg.RESTClientGetter != nil {
		restConfig, err := cfg.RESTClientGetter.ToRESTConfig()
		if err != nil {
			return hs, b, "", err
		}
		e := engine.New(restConfig)
		e.EnableDNS = enableDNS
		files, err2 = e.Render(ch, values)
	} else {
		var e engine.Engine
		e.EnableDNS = enableDNS
		files, err2 = e.Render(ch, values)
	}

	if err2 != nil {
		return hs, b, "", err2
	}

	// NOTES.txt gets rendered like all the other files, but because it's not a hook nor a resource,
	// pull it out of here into a separate file so that we can actually use the output of the rendered
	// text file. We have to spin through this map because the file contains path information, so we
	// look for terminating NOTES.txt. We also remove it from the files so that we don't have to skip
	// it in the sortHooks.
	var notesBuffer bytes.Buffer
	for k, v := range files {
		if strings.HasSuffix(k, notesFileSuffix) {
			if subNotes || (k == path.Join(ch.Name(), "templates", notesFileSuffix)) {
				// If buffer contains data, add newline before adding more
				if notesBuffer.Len() > 0 {
					notesBuffer.WriteString("\n")
				}
				notesBuffer.WriteString(v)
			}
			delete(files, k)
		}
	}
	notes := notesBuffer.String()

	// Sort hooks, manifests, and partials. Only hooks and manifests are returned,
	// as partials are not used after renderer.Render. Empty manifests are also
	// removed here.
	hs, manifests, err := releaseutil.SortManifests(files, caps.APIVersions, releaseutil.InstallOrder)
	if err != nil {
		// By catching parse errors here, we can prevent bogus releases from going
		// to Kubernetes.
		//
		// We return the files as a big blob of data to help the user debug parser
		// errors.
		for name, content := range files {
			if strings.TrimSpace(content) == "" {
				continue
			}
			fmt.Fprintf(b, "---\n# Source: %s\n%s\n", name, content)
		}
		return hs, b, "", err
	}

	// Aggregate all valid manifests into one big doc.
	fileWritten := make(map[string]bool)

	if includeCrds {
		for _, crd := range ch.CRDObjects() {
			if outputDir == "" {
				fmt.Fprintf(b, "---\n# Source: %s\n%s\n", crd.Filename, string(crd.File.Data[:]))
			} else {
				err = writeToFile(outputDir, crd.Filename, string(crd.File.Data[:]), fileWritten[crd.Filename])
				if err != nil {
					return hs, b, "", err
				}
				fileWritten[crd.Filename] = true
			}
		}
	}

	for _, m := range manifests {
		if outputDir == "" {
			if hideSecret && m.Head.Kind == "Secret" && m.Head.Version == "v1" {
				fmt.Fprintf(b, "---\n# Source: %s\n# HIDDEN: The Secret output has been suppressed\n", m.Name)
			} else {
				fmt.Fprintf(b, "---\n# Source: %s\n%s\n", m.Name, m.Content)
			}
		} else {
			newDir := outputDir
			if useReleaseName {
				newDir = filepath.Join(outputDir, releaseName)
			}
			// NOTE: We do not have to worry about the post-renderer because
			// output dir is only used by `helm template`. In the next major
			// release, we should move this logic to template only as it is not
			// used by install or upgrade
			err = writeToFile(newDir, m.Name, m.Content, fileWritten[m.Name])
			if err != nil {
				return hs, b, "", err
			}
			fileWritten[m.Name] = true
		}
	}

	if mainPostRenderer != nil {
		b, err = mainPostRenderer.Run(b)
		if err != nil {
			return hs, b, notes, errors.Wrap(err, "error while running post render on files")
		}
	}

	// Post-rendering hooks is disabled by default for backwards compat.
	// See note above about outputDir.
	if hooksPostRenderer != nil && outputDir == "" {
		for _, hook := range hs {
			hookBuffer := bytes.NewBuffer(nil)
			fmt.Fprintf(hookBuffer, "# Source: %s\n%s\n", hook.Name, hook.Manifest)
			newManifest, err := hooksPostRenderer.Run(hookBuffer)
			if err != nil {
				return hs, b, notes, errors.Wrapf(err, "error while running post render on hook %v", hook.Name)
			}
			hook.Manifest = newManifest.String()
		}
	}

	return hs, b, notes, nil
}

// RESTClientGetter gets the rest client
type RESTClientGetter interface {
	ToRESTConfig() (*rest.Config, error)
	ToDiscoveryClient() (discovery.CachedDiscoveryInterface, error)
	ToRESTMapper() (meta.RESTMapper, error)
}

// DebugLog sets the logger that writes debug strings
type DebugLog func(format string, v ...interface{})

// capabilities builds a Capabilities from discovery information.
func (cfg *Configuration) getCapabilities() (*chartutil.Capabilities, error) {
	if cfg.Capabilities != nil {
		return cfg.Capabilities, nil
	}
	dc, err := cfg.RESTClientGetter.ToDiscoveryClient()
	if err != nil {
		return nil, errors.Wrap(err, "could not get Kubernetes discovery client")
	}
	// force a discovery cache invalidation to always fetch the latest server version/capabilities.
	dc.Invalidate()
	kubeVersion, err := dc.ServerVersion()
	if err != nil {
		return nil, errors.Wrap(err, "could not get server version from Kubernetes")
	}
	// Issue #6361:
	// Client-Go emits an error when an API service is registered but unimplemented.
	// We trap that error here and print a warning. But since the discovery client continues
	// building the API object, it is correctly populated with all valid APIs.
	// See https://github.com/kubernetes/kubernetes/issues/72051#issuecomment-521157642
	apiVersions, err := GetVersionSet(dc)
	if err != nil {
		if discovery.IsGroupDiscoveryFailedError(err) {
			cfg.Log("WARNING: The Kubernetes server has an orphaned API service. Server reports: %s", err)
			cfg.Log("WARNING: To fix this, kubectl delete apiservice <service-name>")
		} else {
			return nil, errors.Wrap(err, "could not get apiVersions from Kubernetes")
		}
	}

	cfg.Capabilities = &chartutil.Capabilities{
		APIVersions: apiVersions,
		KubeVersion: chartutil.KubeVersion{
			Version: kubeVersion.GitVersion,
			Major:   kubeVersion.Major,
			Minor:   kubeVersion.Minor,
		},
		HelmVersion: chartutil.DefaultCapabilities.HelmVersion,
	}
	return cfg.Capabilities, nil
}

// KubernetesClientSet creates a new kubernetes ClientSet based on the configuration
func (cfg *Configuration) KubernetesClientSet() (kubernetes.Interface, error) {
	conf, err := cfg.RESTClientGetter.ToRESTConfig()
	if err != nil {
		return nil, errors.Wrap(err, "unable to generate config for kubernetes client")
	}

	return kubernetes.NewForConfig(conf)
}

// Now generates a timestamp
//
// If the configuration has a Timestamper on it, that will be used.
// Otherwise, this will use time.Now().
func (cfg *Configuration) Now() time.Time {
	return Timestamper()
}

func (cfg *Configuration) releaseContent(name string, version int) (*release.Release, error) {
	if err := chartutil.ValidateReleaseName(name); err != nil {
		return nil, errors.Errorf("releaseContent: Release name is invalid: %s", name)
	}

	if version <= 0 {
		return cfg.Releases.Last(name)
	}

	return cfg.Releases.Get(name, version)
}

// GetVersionSet retrieves a set of available k8s API versions
func GetVersionSet(client discovery.ServerResourcesInterface) (chartutil.VersionSet, error) {
	groups, resources, err := client.ServerGroupsAndResources()
	if err != nil && !discovery.IsGroupDiscoveryFailedError(err) {
		return chartutil.DefaultVersionSet, errors.Wrap(err, "could not get apiVersions from Kubernetes")
	}

	// FIXME: The Kubernetes test fixture for cli appears to always return nil
	// for calls to Discovery().ServerGroupsAndResources(). So in this case, we
	// return the default API list. This is also a safe value to return in any
	// other odd-ball case.
	if len(groups) == 0 && len(resources) == 0 {
		return chartutil.DefaultVersionSet, nil
	}

	versionMap := make(map[string]interface{})
	versions := []string{}

	// Extract the groups
	for _, g := range groups {
		for _, gv := range g.Versions {
			versionMap[gv.GroupVersion] = struct{}{}
		}
	}

	// Extract the resources
	var id string
	var ok bool
	for _, r := range resources {
		for _, rl := range r.APIResources {

			// A Kind at a GroupVersion can show up more than once. We only want
			// it displayed once in the final output.
			id = path.Join(r.GroupVersion, rl.Kind)
			if _, ok = versionMap[id]; !ok {
				versionMap[id] = struct{}{}
			}
		}
	}

	// Convert to a form that NewVersionSet can use
	for k := range versionMap {
		versions = append(versions, k)
	}

	return chartutil.VersionSet(versions), nil
}

// recordRelease with an update operation in case reuse has been set.
func (cfg *Configuration) recordRelease(r *release.Release) {
	if err := cfg.Releases.Update(r); err != nil {
		cfg.Log("warning: Failed to update release %s: %s", r.Name, err)
	}
}

// Init initializes the action configuration
func (cfg *Configuration) Init(getter genericclioptions.RESTClientGetter, namespace, helmDriver string, log DebugLog) error {
	kc := kube.New(getter)
	kc.Log = log

	lazyClient := &lazyClient{
		namespace: namespace,
		clientFn:  kc.Factory.KubernetesClientSet,
	}

	var store *storage.Storage
	switch helmDriver {
	case "secret", "secrets", "":
		d := driver.NewSecrets(newSecretClient(lazyClient))
		d.Log = log
		store = storage.Init(d)
	case "configmap", "configmaps":
		d := driver.NewConfigMaps(newConfigMapClient(lazyClient))
		d.Log = log
		store = storage.Init(d)
	case "memory":
		var d *driver.Memory
		if cfg.Releases != nil {
			if mem, ok := cfg.Releases.Driver.(*driver.Memory); ok {
				// This function can be called more than once (e.g., helm list --all-namespaces).
				// If a memory driver was already initialized, re-use it but set the possibly new namespace.
				// We re-use it in case some releases where already created in the existing memory driver.
				d = mem
			}
		}
		if d == nil {
			d = driver.NewMemory()
		}
		d.SetNamespace(namespace)
		store = storage.Init(d)
	case "sql":
		d, err := driver.NewSQL(
			os.Getenv("HELM_DRIVER_SQL_CONNECTION_STRING"),
			log,
			namespace,
		)
		if err != nil {
			panic(fmt.Sprintf("Unable to instantiate SQL driver: %v", err))
		}
		store = storage.Init(d)
	default:
		// Not sure what to do here.
		panic("Unknown driver in HELM_DRIVER: " + helmDriver)
	}

	cfg.RESTClientGetter = getter
	cfg.KubeClient = kc
	cfg.Releases = store
	cfg.Log = log

	return nil
}<|MERGE_RESOLUTION|>--- conflicted
+++ resolved
@@ -103,7 +103,6 @@
 // TODO: As part of the refactor the duplicate code in cmd/helm/template.go should be removed
 //
 //	This code has to do with writing files to disk.
-<<<<<<< HEAD
 func (cfg *Configuration) renderResources(
 	ch *chart.Chart,
 	values chartutil.Values,
@@ -115,11 +114,9 @@
 	mainPostRenderer postrender.PostRenderer,
 	hooksPostRenderer postrender.PostRenderer,
 	interactWithRemote,
-	enableDNS bool,
+	enableDNS,
+  hideSecret bool,
 ) ([]*release.Hook, *bytes.Buffer, string, error) {
-=======
-func (cfg *Configuration) renderResources(ch *chart.Chart, values chartutil.Values, releaseName, outputDir string, subNotes, useReleaseName, includeCrds bool, pr postrender.PostRenderer, interactWithRemote, enableDNS, hideSecret bool) ([]*release.Hook, *bytes.Buffer, string, error) {
->>>>>>> 833bbfa3
 	hs := []*release.Hook{}
 	b := bytes.NewBuffer(nil)
 
