--- conflicted
+++ resolved
@@ -354,14 +354,9 @@
 	// pre-upgrade hooks
 
 	if !u.DisableHooks {
-<<<<<<< HEAD
 		if err := u.cfg.execHook(upgradedRelease, release.HookPreUpgrade, nil, u.Timeout); err != nil {
-			return u.failRelease(upgradedRelease, kube.ResourceList{}, fmt.Errorf("pre-upgrade hooks failed: %s", err))
-=======
-		if err := u.cfg.execHook(upgradedRelease, release.HookPreUpgrade, u.Timeout); err != nil {
 			u.reportToPerformUpgrade(c, upgradedRelease, kube.ResourceList{}, fmt.Errorf("pre-upgrade hooks failed: %s", err))
 			return
->>>>>>> 0e6e936a
 		}
 	} else {
 		u.cfg.Log("upgrade hooks disabled for %s", upgradedRelease.Name)
@@ -402,14 +397,9 @@
 
 	// post-upgrade hooks
 	if !u.DisableHooks {
-<<<<<<< HEAD
 		if err := u.cfg.execHook(upgradedRelease, release.HookPostUpgrade, nil, u.Timeout); err != nil {
-			return u.failRelease(upgradedRelease, results.Created, fmt.Errorf("post-upgrade hooks failed: %s", err))
-=======
-		if err := u.cfg.execHook(upgradedRelease, release.HookPostUpgrade, u.Timeout); err != nil {
 			u.reportToPerformUpgrade(c, upgradedRelease, results.Created, fmt.Errorf("post-upgrade hooks failed: %s", err))
 			return
->>>>>>> 0e6e936a
 		}
 	}
 
