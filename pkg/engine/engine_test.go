/*
Copyright The Helm Authors.

Licensed under the Apache License, Version 2.0 (the "License");
you may not use this file except in compliance with the License.
You may obtain a copy of the License at

    http://www.apache.org/licenses/LICENSE-2.0

Unless required by applicable law or agreed to in writing, software
distributed under the License is distributed on an "AS IS" BASIS,
WITHOUT WARRANTIES OR CONDITIONS OF ANY KIND, either express or implied.
See the License for the specific language governing permissions and
limitations under the License.
*/

package engine

import (
	"fmt"
	"path"
	"strings"
	"sync"
	"testing"
	"text/template"

	"k8s.io/apimachinery/pkg/apis/meta/v1/unstructured"
	"k8s.io/apimachinery/pkg/runtime"
	"k8s.io/apimachinery/pkg/runtime/schema"
	"k8s.io/client-go/dynamic"
	"k8s.io/client-go/dynamic/fake"

	"helm.sh/helm/v3/pkg/chart"
	"helm.sh/helm/v3/pkg/chart/loader"
	"helm.sh/helm/v3/pkg/chartutil"
	"k8s.io/apimachinery/pkg/util/sets"
)

func TestSortTemplates(t *testing.T) {
	tpls := map[string]renderable{
		"/mychart/templates/foo.tpl":                                 {},
		"/mychart/templates/charts/foo/charts/bar/templates/foo.tpl": {},
		"/mychart/templates/bar.tpl":                                 {},
		"/mychart/templates/charts/foo/templates/bar.tpl":            {},
		"/mychart/templates/_foo.tpl":                                {},
		"/mychart/templates/charts/foo/templates/foo.tpl":            {},
		"/mychart/templates/charts/bar/templates/foo.tpl":            {},
	}
	got := sortTemplates(tpls)
	if len(got) != len(tpls) {
		t.Fatal("Sorted results are missing templates")
	}

	expect := []string{
		"/mychart/templates/charts/foo/charts/bar/templates/foo.tpl",
		"/mychart/templates/charts/foo/templates/foo.tpl",
		"/mychart/templates/charts/foo/templates/bar.tpl",
		"/mychart/templates/charts/bar/templates/foo.tpl",
		"/mychart/templates/foo.tpl",
		"/mychart/templates/bar.tpl",
		"/mychart/templates/_foo.tpl",
	}
	for i, e := range expect {
		if got[i] != e {
			t.Fatalf("\n\tExp:\n%s\n\tGot:\n%s",
				strings.Join(expect, "\n"),
				strings.Join(got, "\n"),
			)
		}
	}
}

func TestFuncMap(t *testing.T) {
	fns := funcMap()
	forbidden := []string{"env", "expandenv"}
	for _, f := range forbidden {
		if _, ok := fns[f]; ok {
			t.Errorf("Forbidden function %s exists in FuncMap.", f)
		}
	}

	// Test for Engine-specific template functions.
	expect := []string{"include", "required", "tpl", "toYaml", "fromYaml", "toToml", "toJson", "fromJson", "lookup"}
	for _, f := range expect {
		if _, ok := fns[f]; !ok {
			t.Errorf("Expected add-on function %q", f)
		}
	}
}

func TestRender(t *testing.T) {
	c := &chart.Chart{
		Metadata: &chart.Metadata{
			Name:    "moby",
			Version: "1.2.3",
		},
		Templates: []*chart.File{
			{Name: "templates/test1", Data: []byte("{{.Values.outer | title }} {{.Values.inner | title}}")},
			{Name: "templates/test2", Data: []byte("{{.Values.global.callme | lower }}")},
			{Name: "templates/test3", Data: []byte("{{.noValue}}")},
			{Name: "templates/test4", Data: []byte("{{toJson .Values}}")},
			{Name: "templates/test5", Data: []byte("{{getHostByName \"helm.sh\"}}")},
		},
		Values: map[string]interface{}{"outer": "DEFAULT", "inner": "DEFAULT"},
	}

	vals := map[string]interface{}{
		"Values": map[string]interface{}{
			"outer": "spouter",
			"inner": "inn",
			"global": map[string]interface{}{
				"callme": "Ishmael",
			},
		},
	}

	v, err := chartutil.CoalesceValues(c, vals)
	if err != nil {
		t.Fatalf("Failed to coalesce values: %s", err)
	}
	out, err := Render(c, v)
	if err != nil {
		t.Errorf("Failed to render templates: %s", err)
	}

	expect := map[string]string{
		"moby/templates/test1": "Spouter Inn",
		"moby/templates/test2": "ishmael",
		"moby/templates/test3": "",
		"moby/templates/test4": `{"global":{"callme":"Ishmael"},"inner":"inn","outer":"spouter"}`,
		"moby/templates/test5": "",
	}

	for name, data := range expect {
		if out[name] != data {
			t.Errorf("Expected %q, got %q", data, out[name])
		}
	}
}

func TestRenderRefsOrdering(t *testing.T) {
	parentChart := &chart.Chart{
		Metadata: &chart.Metadata{
			Name:    "parent",
			Version: "1.2.3",
		},
		Templates: []*chart.File{
			{Name: "templates/_helpers.tpl", Data: []byte(`{{- define "test" -}}parent value{{- end -}}`)},
			{Name: "templates/test.yaml", Data: []byte(`{{ tpl "{{ include \"test\" . }}" . }}`)},
		},
	}
	childChart := &chart.Chart{
		Metadata: &chart.Metadata{
			Name:    "child",
			Version: "1.2.3",
		},
		Templates: []*chart.File{
			{Name: "templates/_helpers.tpl", Data: []byte(`{{- define "test" -}}child value{{- end -}}`)},
		},
	}
	parentChart.AddDependency(childChart)

	expect := map[string]string{
		"parent/templates/test.yaml": "parent value",
	}

	for i := 0; i < 100; i++ {
		out, err := Render(parentChart, chartutil.Values{})
		if err != nil {
			t.Fatalf("Failed to render templates: %s", err)
		}

		for name, data := range expect {
			if out[name] != data {
				t.Fatalf("Expected %q, got %q (iteration %d)", data, out[name], i+1)
			}
		}
	}
}

func TestRenderInternals(t *testing.T) {
	// Test the internals of the rendering tool.

	vals := chartutil.Values{"Name": "one", "Value": "two"}
	tpls := map[string]renderable{
		"one": {tpl: `Hello {{title .Name}}`, vals: vals},
		"two": {tpl: `Goodbye {{upper .Value}}`, vals: vals},
		// Test whether a template can reliably reference another template
		// without regard for ordering.
		"three": {tpl: `{{template "two" dict "Value" "three"}}`, vals: vals},
	}

	out, err := new(Engine).render(tpls)
	if err != nil {
		t.Fatalf("Failed template rendering: %s", err)
	}

	if len(out) != 3 {
		t.Fatalf("Expected 3 templates, got %d", len(out))
	}

	if out["one"] != "Hello One" {
		t.Errorf("Expected 'Hello One', got %q", out["one"])
	}

	if out["two"] != "Goodbye TWO" {
		t.Errorf("Expected 'Goodbye TWO'. got %q", out["two"])
	}

	if out["three"] != "Goodbye THREE" {
		t.Errorf("Expected 'Goodbye THREE'. got %q", out["two"])
	}
}

func TestRenderWithDNS(t *testing.T) {
	c := &chart.Chart{
		Metadata: &chart.Metadata{
			Name:    "moby",
			Version: "1.2.3",
		},
		Templates: []*chart.File{
			{Name: "templates/test1", Data: []byte("{{getHostByName \"helm.sh\"}}")},
		},
		Values: map[string]interface{}{},
	}

	vals := map[string]interface{}{
		"Values": map[string]interface{}{},
	}

	v, err := chartutil.CoalesceValues(c, vals)
	if err != nil {
		t.Fatalf("Failed to coalesce values: %s", err)
	}

	var e Engine
	e.EnableDNS = true
	out, err := e.Render(c, v)
	if err != nil {
		t.Errorf("Failed to render templates: %s", err)
	}

	for _, val := range c.Templates {
		fp := path.Join("moby", val.Name)
		if out[fp] == "" {
			t.Errorf("Expected IP address, got %q", out[fp])
		}
	}
}

type kindProps struct {
	shouldErr  error
	gvr        schema.GroupVersionResource
	namespaced bool
}

type testClientProvider struct {
	t       *testing.T
	scheme  map[string]kindProps
	objects []runtime.Object
}

func (p *testClientProvider) GetClientFor(apiVersion, kind string) (dynamic.NamespaceableResourceInterface, bool, error) {
	props := p.scheme[path.Join(apiVersion, kind)]
	if props.shouldErr != nil {
		return nil, false, props.shouldErr
	}
	return fake.NewSimpleDynamicClient(runtime.NewScheme(), p.objects...).Resource(props.gvr), props.namespaced, nil
}

var _ ClientProvider = &testClientProvider{}

// makeUnstructured is a convenience function for single-line creation of Unstructured objects.
func makeUnstructured(apiVersion, kind, name, namespace string) *unstructured.Unstructured {
	ret := &unstructured.Unstructured{Object: map[string]interface{}{
		"apiVersion": apiVersion,
		"kind":       kind,
		"metadata": map[string]interface{}{
			"name": name,
		},
	}}
	if namespace != "" {
		ret.Object["metadata"].(map[string]interface{})["namespace"] = namespace
	}
	return ret
}

func TestRenderWithClientProvider(t *testing.T) {
	provider := &testClientProvider{
		t: t,
		scheme: map[string]kindProps{
			"v1/Namespace": {
				gvr: schema.GroupVersionResource{
					Version:  "v1",
					Resource: "namespaces",
				},
			},
			"v1/Pod": {
				gvr: schema.GroupVersionResource{
					Version:  "v1",
					Resource: "pods",
				},
				namespaced: true,
			},
		},
		objects: []runtime.Object{
			makeUnstructured("v1", "Namespace", "default", ""),
			makeUnstructured("v1", "Pod", "pod1", "default"),
			makeUnstructured("v1", "Pod", "pod2", "ns1"),
			makeUnstructured("v1", "Pod", "pod3", "ns1"),
		},
	}

	type testCase struct {
		template string
		output   string
	}
	cases := map[string]testCase{
		"ns-single": {
			template: `{{ (lookup "v1" "Namespace" "" "default").metadata.name }}`,
			output:   "default",
		},
		"ns-list": {
			template: `{{ (lookup "v1" "Namespace" "" "").items | len }}`,
			output:   "1",
		},
		"ns-missing": {
			template: `{{ (lookup "v1" "Namespace" "" "absent") }}`,
			output:   "map[]",
		},
		"pod-single": {
			template: `{{ (lookup "v1" "Pod" "default" "pod1").metadata.name }}`,
			output:   "pod1",
		},
		"pod-list": {
			template: `{{ (lookup "v1" "Pod" "ns1" "").items | len }}`,
			output:   "2",
		},
		"pod-all": {
			template: `{{ (lookup "v1" "Pod" "" "").items | len }}`,
			output:   "3",
		},
		"pod-missing": {
			template: `{{ (lookup "v1" "Pod" "" "ns2") }}`,
			output:   "map[]",
		},
	}

	c := &chart.Chart{
		Metadata: &chart.Metadata{
			Name:    "moby",
			Version: "1.2.3",
		},
		Values: map[string]interface{}{},
	}

	for name, exp := range cases {
		c.Templates = append(c.Templates, &chart.File{
			Name: path.Join("templates", name),
			Data: []byte(exp.template),
		})
	}

	vals := map[string]interface{}{
		"Values": map[string]interface{}{},
	}

	v, err := chartutil.CoalesceValues(c, vals)
	if err != nil {
		t.Fatalf("Failed to coalesce values: %s", err)
	}

	out, err := RenderWithClientProvider(c, v, provider)
	if err != nil {
		t.Errorf("Failed to render templates: %s", err)
	}

	for name, want := range cases {
		t.Run(name, func(t *testing.T) {
			key := path.Join("moby/templates", name)
			if out[key] != want.output {
				t.Errorf("Expected %q, got %q", want, out[key])
			}
		})
	}
}

func TestRenderWithClientProvider_error(t *testing.T) {
	c := &chart.Chart{
		Metadata: &chart.Metadata{
			Name:    "moby",
			Version: "1.2.3",
		},
		Templates: []*chart.File{
			{Name: "templates/error", Data: []byte(`{{ lookup "v1" "Error" "" "" }}`)},
		},
		Values: map[string]interface{}{},
	}

	vals := map[string]interface{}{
		"Values": map[string]interface{}{},
	}

	v, err := chartutil.CoalesceValues(c, vals)
	if err != nil {
		t.Fatalf("Failed to coalesce values: %s", err)
	}

	provider := &testClientProvider{
		t: t,
		scheme: map[string]kindProps{
			"v1/Error": {
				shouldErr: fmt.Errorf("kaboom"),
			},
		},
	}
	_, err = RenderWithClientProvider(c, v, provider)
	if err == nil || !strings.Contains(err.Error(), "kaboom") {
		t.Errorf("Expected error from client provider when rendering, got %q", err)
	}
}

func TestParallelRenderInternals(t *testing.T) {
	// Make sure that we can use one Engine to run parallel template renders.
	e := new(Engine)
	var wg sync.WaitGroup
	for i := 0; i < 20; i++ {
		wg.Add(1)
		go func(i int) {
			tt := fmt.Sprintf("expect-%d", i)
			tpls := map[string]renderable{
				"t": {
					tpl:  `{{.val}}`,
					vals: map[string]interface{}{"val": tt},
				},
			}
			out, err := e.render(tpls)
			if err != nil {
				t.Errorf("Failed to render %s: %s", tt, err)
			}
			if out["t"] != tt {
				t.Errorf("Expected %q, got %q", tt, out["t"])
			}
			wg.Done()
		}(i)
	}
	wg.Wait()
}

func TestParseErrors(t *testing.T) {
	vals := chartutil.Values{"Values": map[string]interface{}{}}

	tplsUndefinedFunction := map[string]renderable{
		"undefined_function": {tpl: `{{foo}}`, vals: vals},
	}
	_, err := new(Engine).render(tplsUndefinedFunction)
	if err == nil {
		t.Fatalf("Expected failures while rendering: %s", err)
	}
	expected := `parse error at (undefined_function:1): function "foo" not defined`
	if err.Error() != expected {
		t.Errorf("Expected '%s', got %q", expected, err.Error())
	}
}

func TestExecErrors(t *testing.T) {
	vals := chartutil.Values{"Values": map[string]interface{}{}}
	cases := []struct {
		name     string
		tpls     map[string]renderable
		expected string
	}{
		{
			name: "MissingRequired",
			tpls: map[string]renderable{
				"missing_required": {tpl: `{{required "foo is required" .Values.foo}}`, vals: vals},
			},
			expected: `execution error at (missing_required:1:2): foo is required`,
		},
		{
			name: "MissingRequiredWithColons",
			tpls: map[string]renderable{
				"missing_required_with_colons": {tpl: `{{required ":this: message: has many: colons:" .Values.foo}}`, vals: vals},
			},
			expected: `execution error at (missing_required_with_colons:1:2): :this: message: has many: colons:`,
		},
		{
			name: "Issue6044",
			tpls: map[string]renderable{
				"issue6044": {
					vals: vals,
					tpl: `{{ $someEmptyValue := "" }}
{{ $myvar := "abc" }}
{{- required (printf "%s: something is missing" $myvar) $someEmptyValue | repeat 0 }}`,
				},
			},
			expected: `execution error at (issue6044:3:4): abc: something is missing`,
		},
		{
			name: "MissingRequiredWithNewlines",
			tpls: map[string]renderable{
				"issue9981": {tpl: `{{required "foo is required\nmore info after the break" .Values.foo}}`, vals: vals},
			},
			expected: `execution error at (issue9981:1:2): foo is required
more info after the break`,
		},
		{
			name: "FailWithNewlines",
			tpls: map[string]renderable{
				"issue9981": {tpl: `{{fail "something is wrong\nlinebreak"}}`, vals: vals},
			},
			expected: `execution error at (issue9981:1:2): something is wrong
linebreak`,
		},
	}

	for _, tt := range cases {
		t.Run(tt.name, func(t *testing.T) {
			_, err := new(Engine).render(tt.tpls)
			if err == nil {
				t.Fatalf("Expected failures while rendering: %s", err)
			}
			if err.Error() != tt.expected {
				t.Errorf("Expected %q, got %q", tt.expected, err.Error())
			}
		})
	}
}

func TestFailErrors(t *testing.T) {
	vals := chartutil.Values{"Values": map[string]interface{}{}}

	failtpl := `All your base are belong to us{{ fail "This is an error" }}`
	tplsFailed := map[string]renderable{
		"failtpl": {tpl: failtpl, vals: vals},
	}
	_, err := new(Engine).render(tplsFailed)
	if err == nil {
		t.Fatalf("Expected failures while rendering: %s", err)
	}
	expected := `execution error at (failtpl:1:33): This is an error`
	if err.Error() != expected {
		t.Errorf("Expected '%s', got %q", expected, err.Error())
	}

	var e Engine
	e.LintMode = true
	out, err := e.render(tplsFailed)
	if err != nil {
		t.Fatal(err)
	}

	expectStr := "All your base are belong to us"
	if gotStr := out["failtpl"]; gotStr != expectStr {
		t.Errorf("Expected %q, got %q (%v)", expectStr, gotStr, out)
	}
}

func TestAllTemplates(t *testing.T) {
	ch1 := &chart.Chart{
		Metadata: &chart.Metadata{Name: "ch1"},
		Templates: []*chart.File{
			{Name: "templates/foo", Data: []byte("foo")},
			{Name: "templates/bar", Data: []byte("bar")},
		},
	}
	dep1 := &chart.Chart{
		Metadata: &chart.Metadata{Name: "laboratory mice"},
		Templates: []*chart.File{
			{Name: "templates/pinky", Data: []byte("pinky")},
			{Name: "templates/brain", Data: []byte("brain")},
		},
	}
	ch1.AddDependency(dep1)

	dep2 := &chart.Chart{
		Metadata: &chart.Metadata{Name: "same thing we do every night"},
		Templates: []*chart.File{
			{Name: "templates/innermost", Data: []byte("innermost")},
		},
	}
	dep1.AddDependency(dep2)

	tpls := allTemplates(ch1, chartutil.Values{})
	if len(tpls) != 5 {
		t.Errorf("Expected 5 charts, got %d", len(tpls))
	}
}

func TestChartValuesContainsIsRoot(t *testing.T) {
	ch1 := &chart.Chart{
		Metadata: &chart.Metadata{Name: "parent"},
		Templates: []*chart.File{
			{Name: "templates/isroot", Data: []byte("{{.Chart.IsRoot}}")},
		},
	}
	dep1 := &chart.Chart{
		Metadata: &chart.Metadata{Name: "child"},
		Templates: []*chart.File{
			{Name: "templates/isroot", Data: []byte("{{.Chart.IsRoot}}")},
		},
	}
	ch1.AddDependency(dep1)

	out, err := Render(ch1, chartutil.Values{})
	if err != nil {
		t.Fatalf("failed to render templates: %s", err)
	}
	expects := map[string]string{
		"parent/charts/child/templates/isroot": "false",
		"parent/templates/isroot":              "true",
	}
	for file, expect := range expects {
		if out[file] != expect {
			t.Errorf("Expected %q, got %q", expect, out[file])
		}
	}
}

func TestRenderDependency(t *testing.T) {
	deptpl := `{{define "myblock"}}World{{end}}`
	toptpl := `Hello {{template "myblock"}}`
	ch := &chart.Chart{
		Metadata: &chart.Metadata{Name: "outerchart"},
		Templates: []*chart.File{
			{Name: "templates/outer", Data: []byte(toptpl)},
		},
	}
	ch.AddDependency(&chart.Chart{
		Metadata: &chart.Metadata{Name: "innerchart"},
		Templates: []*chart.File{
			{Name: "templates/inner", Data: []byte(deptpl)},
		},
	})

	out, err := Render(ch, map[string]interface{}{})
	if err != nil {
		t.Fatalf("failed to render chart: %s", err)
	}

	if len(out) != 2 {
		t.Errorf("Expected 2, got %d", len(out))
	}

	expect := "Hello World"
	if out["outerchart/templates/outer"] != expect {
		t.Errorf("Expected %q, got %q", expect, out["outer"])
	}

}

func TestRenderNestedValues(t *testing.T) {
	innerpath := "templates/inner.tpl"
	outerpath := "templates/outer.tpl"
	// Ensure namespacing rules are working.
	deepestpath := "templates/inner.tpl"
	checkrelease := "templates/release.tpl"
	// Ensure subcharts scopes are working.
	subchartspath := "templates/subcharts.tpl"

	deepest := &chart.Chart{
		Metadata: &chart.Metadata{Name: "deepest"},
		Templates: []*chart.File{
			{Name: deepestpath, Data: []byte(`And this same {{.Values.what}} that smiles {{.Values.global.when}}`)},
			{Name: checkrelease, Data: []byte(`Tomorrow will be {{default "happy" .Release.Name }}`)},
		},
		Values: map[string]interface{}{"what": "milkshake", "where": "here"},
	}

	inner := &chart.Chart{
		Metadata: &chart.Metadata{Name: "herrick"},
		Templates: []*chart.File{
			{Name: innerpath, Data: []byte(`Old {{.Values.who}} is still a-flyin'`)},
		},
		Values: map[string]interface{}{"who": "Robert", "what": "glasses"},
	}
	inner.AddDependency(deepest)

	outer := &chart.Chart{
		Metadata: &chart.Metadata{Name: "top"},
		Templates: []*chart.File{
			{Name: outerpath, Data: []byte(`Gather ye {{.Values.what}} while ye may`)},
			{Name: subchartspath, Data: []byte(`The glorious Lamp of {{.Subcharts.herrick.Subcharts.deepest.Values.where}}, the {{.Subcharts.herrick.Values.what}}`)},
		},
		Values: map[string]interface{}{
			"what": "stinkweed",
			"who":  "me",
			"herrick": map[string]interface{}{
				"who":  "time",
				"what": "Sun",
			},
		},
	}
	outer.AddDependency(inner)

	injValues := map[string]interface{}{
		"what": "rosebuds",
		"herrick": map[string]interface{}{
			"deepest": map[string]interface{}{
				"what":  "flower",
				"where": "Heaven",
			},
		},
		"global": map[string]interface{}{
			"when": "to-day",
		},
	}

	tmp, err := chartutil.CoalesceValues(outer, injValues)
	if err != nil {
		t.Fatalf("Failed to coalesce values: %s", err)
	}

	inject := chartutil.Values{
		"Values": tmp,
		"Chart":  outer.Metadata,
		"Release": chartutil.Values{
			"Name": "dyin",
		},
	}

	t.Logf("Calculated values: %v", inject)

	out, err := Render(outer, inject)
	if err != nil {
		t.Fatalf("failed to render templates: %s", err)
	}

	fullouterpath := "top/" + outerpath
	if out[fullouterpath] != "Gather ye rosebuds while ye may" {
		t.Errorf("Unexpected outer: %q", out[fullouterpath])
	}

	fullinnerpath := "top/charts/herrick/" + innerpath
	if out[fullinnerpath] != "Old time is still a-flyin'" {
		t.Errorf("Unexpected inner: %q", out[fullinnerpath])
	}

	fulldeepestpath := "top/charts/herrick/charts/deepest/" + deepestpath
	if out[fulldeepestpath] != "And this same flower that smiles to-day" {
		t.Errorf("Unexpected deepest: %q", out[fulldeepestpath])
	}

	fullcheckrelease := "top/charts/herrick/charts/deepest/" + checkrelease
	if out[fullcheckrelease] != "Tomorrow will be dyin" {
		t.Errorf("Unexpected release: %q", out[fullcheckrelease])
	}

	fullchecksubcharts := "top/" + subchartspath
	if out[fullchecksubcharts] != "The glorious Lamp of Heaven, the Sun" {
		t.Errorf("Unexpected subcharts: %q", out[fullchecksubcharts])
	}
}

func TestRenderBuiltinValues(t *testing.T) {
	inner := &chart.Chart{
		Metadata: &chart.Metadata{Name: "Latium"},
		Templates: []*chart.File{
			{Name: "templates/Lavinia", Data: []byte(`{{.Template.Name}}{{.Chart.Name}}{{.Release.Name}}`)},
			{Name: "templates/From", Data: []byte(`{{.Files.author | printf "%s"}} {{.Files.Get "book/title.txt"}}`)},
		},
		Files: []*chart.File{
			{Name: "author", Data: []byte("Virgil")},
			{Name: "book/title.txt", Data: []byte("Aeneid")},
		},
	}

	outer := &chart.Chart{
		Metadata: &chart.Metadata{Name: "Troy"},
		Templates: []*chart.File{
			{Name: "templates/Aeneas", Data: []byte(`{{.Template.Name}}{{.Chart.Name}}{{.Release.Name}}`)},
			{Name: "templates/Amata", Data: []byte(`{{.Subcharts.Latium.Chart.Name}} {{.Subcharts.Latium.Files.author | printf "%s"}}`)},
		},
	}
	outer.AddDependency(inner)

	inject := chartutil.Values{
		"Values": "",
		"Chart":  outer.Metadata,
		"Release": chartutil.Values{
			"Name": "Aeneid",
		},
	}

	t.Logf("Calculated values: %v", outer)

	out, err := Render(outer, inject)
	if err != nil {
		t.Fatalf("failed to render templates: %s", err)
	}

	expects := map[string]string{
		"Troy/charts/Latium/templates/Lavinia": "Troy/charts/Latium/templates/LaviniaLatiumAeneid",
		"Troy/templates/Aeneas":                "Troy/templates/AeneasTroyAeneid",
		"Troy/templates/Amata":                 "Latium Virgil",
		"Troy/charts/Latium/templates/From":    "Virgil Aeneid",
	}
	for file, expect := range expects {
		if out[file] != expect {
			t.Errorf("Expected %q, got %q", expect, out[file])
		}
	}

}

func TestAlterFuncMap_include(t *testing.T) {
	c := &chart.Chart{
		Metadata: &chart.Metadata{Name: "conrad"},
		Templates: []*chart.File{
			{Name: "templates/quote", Data: []byte(`{{include "conrad/templates/_partial" . | indent 2}} dead.`)},
			{Name: "templates/_partial", Data: []byte(`{{.Release.Name}} - he`)},
		},
	}

	// Check nested reference in include FuncMap
	d := &chart.Chart{
		Metadata: &chart.Metadata{Name: "nested"},
		Templates: []*chart.File{
			{Name: "templates/quote", Data: []byte(`{{include "nested/templates/quote" . | indent 2}} dead.`)},
			{Name: "templates/_partial", Data: []byte(`{{.Release.Name}} - he`)},
		},
	}

	v := chartutil.Values{
		"Values": "",
		"Chart":  c.Metadata,
		"Release": chartutil.Values{
			"Name": "Mistah Kurtz",
		},
	}

	out, err := Render(c, v)
	if err != nil {
		t.Fatal(err)
	}

	expect := "  Mistah Kurtz - he dead."
	if got := out["conrad/templates/quote"]; got != expect {
		t.Errorf("Expected %q, got %q (%v)", expect, got, out)
	}

	_, err = Render(d, v)
	expectErrName := "nested/templates/quote"
	if err == nil {
		t.Errorf("Expected err of nested reference name: %v", expectErrName)
	}
}

func TestAlterFuncMap_require(t *testing.T) {
	c := &chart.Chart{
		Metadata: &chart.Metadata{Name: "conan"},
		Templates: []*chart.File{
			{Name: "templates/quote", Data: []byte(`All your base are belong to {{ required "A valid 'who' is required" .Values.who }}`)},
			{Name: "templates/bases", Data: []byte(`All {{ required "A valid 'bases' is required" .Values.bases }} of them!`)},
		},
	}

	v := chartutil.Values{
		"Values": chartutil.Values{
			"who":   "us",
			"bases": 2,
		},
		"Chart": c.Metadata,
		"Release": chartutil.Values{
			"Name": "That 90s meme",
		},
	}

	out, err := Render(c, v)
	if err != nil {
		t.Fatal(err)
	}

	expectStr := "All your base are belong to us"
	if gotStr := out["conan/templates/quote"]; gotStr != expectStr {
		t.Errorf("Expected %q, got %q (%v)", expectStr, gotStr, out)
	}
	expectNum := "All 2 of them!"
	if gotNum := out["conan/templates/bases"]; gotNum != expectNum {
		t.Errorf("Expected %q, got %q (%v)", expectNum, gotNum, out)
	}

	// test required without passing in needed values with lint mode on
	// verifies lint replaces required with an empty string (should not fail)
	lintValues := chartutil.Values{
		"Values": chartutil.Values{
			"who": "us",
		},
		"Chart": c.Metadata,
		"Release": chartutil.Values{
			"Name": "That 90s meme",
		},
	}
	var e Engine
	e.LintMode = true
	out, err = e.Render(c, lintValues)
	if err != nil {
		t.Fatal(err)
	}

	expectStr = "All your base are belong to us"
	if gotStr := out["conan/templates/quote"]; gotStr != expectStr {
		t.Errorf("Expected %q, got %q (%v)", expectStr, gotStr, out)
	}
	expectNum = "All  of them!"
	if gotNum := out["conan/templates/bases"]; gotNum != expectNum {
		t.Errorf("Expected %q, got %q (%v)", expectNum, gotNum, out)
	}
}

func TestAlterFuncMap_tpl(t *testing.T) {
	c := &chart.Chart{
		Metadata: &chart.Metadata{Name: "TplFunction"},
		Templates: []*chart.File{
			{Name: "templates/base", Data: []byte(`Evaluate tpl {{tpl "Value: {{ .Values.value}}" .}}`)},
		},
	}

	v := chartutil.Values{
		"Values": chartutil.Values{
			"value": "myvalue",
		},
		"Chart": c.Metadata,
		"Release": chartutil.Values{
			"Name": "TestRelease",
		},
	}

	out, err := Render(c, v)
	if err != nil {
		t.Fatal(err)
	}

	expect := "Evaluate tpl Value: myvalue"
	if got := out["TplFunction/templates/base"]; got != expect {
		t.Errorf("Expected %q, got %q (%v)", expect, got, out)
	}
}

func TestAlterFuncMap_tplfunc(t *testing.T) {
	c := &chart.Chart{
		Metadata: &chart.Metadata{Name: "TplFunction"},
		Templates: []*chart.File{
			{Name: "templates/base", Data: []byte(`Evaluate tpl {{tpl "Value: {{ .Values.value | quote}}" .}}`)},
		},
	}

	v := chartutil.Values{
		"Values": chartutil.Values{
			"value": "myvalue",
		},
		"Chart": c.Metadata,
		"Release": chartutil.Values{
			"Name": "TestRelease",
		},
	}

	out, err := Render(c, v)
	if err != nil {
		t.Fatal(err)
	}

	expect := "Evaluate tpl Value: \"myvalue\""
	if got := out["TplFunction/templates/base"]; got != expect {
		t.Errorf("Expected %q, got %q (%v)", expect, got, out)
	}
}

func TestAlterFuncMap_tplinclude(t *testing.T) {
	c := &chart.Chart{
		Metadata: &chart.Metadata{Name: "TplFunction"},
		Templates: []*chart.File{
			{Name: "templates/base", Data: []byte(`{{ tpl "{{include ` + "`" + `TplFunction/templates/_partial` + "`" + ` .  | quote }}" .}}`)},
			{Name: "templates/_partial", Data: []byte(`{{.Template.Name}}`)},
		},
	}
	v := chartutil.Values{
		"Values": chartutil.Values{
			"value": "myvalue",
		},
		"Chart": c.Metadata,
		"Release": chartutil.Values{
			"Name": "TestRelease",
		},
	}

	out, err := Render(c, v)
	if err != nil {
		t.Fatal(err)
	}

	expect := "\"TplFunction/templates/base\""
	if got := out["TplFunction/templates/base"]; got != expect {
		t.Errorf("Expected %q, got %q (%v)", expect, got, out)
	}

}

func TestRenderRecursionLimit(t *testing.T) {
	// endless recursion should produce an error
	c := &chart.Chart{
		Metadata: &chart.Metadata{Name: "bad"},
		Templates: []*chart.File{
			{Name: "templates/base", Data: []byte(`{{include "recursion" . }}`)},
			{Name: "templates/recursion", Data: []byte(`{{define "recursion"}}{{include "recursion" . }}{{end}}`)},
		},
	}
	v := chartutil.Values{
		"Values": "",
		"Chart":  c.Metadata,
		"Release": chartutil.Values{
			"Name": "TestRelease",
		},
	}
	expectErr := "rendering template has a nested reference name: recursion: unable to execute template"

	_, err := Render(c, v)
	if err == nil || !strings.HasSuffix(err.Error(), expectErr) {
		t.Errorf("Expected err with suffix: %s", expectErr)
	}

	// calling the same function many times is ok
	times := 4000
	phrase := "All work and no play makes Jack a dull boy"
	printFunc := `{{define "overlook"}}{{printf "` + phrase + `\n"}}{{end}}`
	var repeatedIncl string
	for i := 0; i < times; i++ {
		repeatedIncl += `{{include "overlook" . }}`
	}

	d := &chart.Chart{
		Metadata: &chart.Metadata{Name: "overlook"},
		Templates: []*chart.File{
			{Name: "templates/quote", Data: []byte(repeatedIncl)},
			{Name: "templates/_function", Data: []byte(printFunc)},
		},
	}

	out, err := Render(d, v)
	if err != nil {
		t.Fatal(err)
	}

	var expect string
	for i := 0; i < times; i++ {
		expect += phrase + "\n"
	}
	if got := out["overlook/templates/quote"]; got != expect {
		t.Errorf("Expected %q, got %q (%v)", expect, got, out)
	}

}
<<<<<<< HEAD
func TestReportUnusedValuesBasic(t *testing.T) {
	chart := &chart.Chart{
		Metadata: &chart.Metadata{
			Name:    "UnusedValues",
			Version: "4.2.0",
		},
		Templates: []*chart.File{
			{Name: "templates/test1", Data: []byte("{{$.Values.very.used | title }} {{$.Values.extremely.used | title}}")},
			{Name: "templates/test2", Data: []byte("{{$.Values.super.used | lower }}")},
			{Name: "templates/test3", Data: []byte("{{$.Values.definitely.used}}")},
		},
		Values: chartutil.Values{"outer": "DEFAULT", "inner": "DEFAULT"},
	}

	vals := chartutil.Values{
		"Values": chartutil.Values{
			"very": chartutil.Values{
				"used": "used",
			},
			"extremely": chartutil.Values{
				"used": "used",
			},
			"definitely": chartutil.Values{
				"used": "used",
			},
			"super": chartutil.Values{
				"used": "used",
			},
			"not": "not used",
		},
	}

	v, err := chartutil.CoalesceValues(chart, vals)
	if err != nil {
		t.Fatalf("Failed to coalesce values: %s", err)
	}

	engine := Engine{
		Strict:   true,
		LintMode: true,
		config:   nil,
	}

	_, err = engine.Render(chart, v)
	if err == nil {
		t.Errorf("should have errored, .Values.not is not used")
		t.FailNow()
	}

	if !strings.Contains(err.Error(), "[.Values.not]") {
		t.Errorf(".Values.not is unused and should have been in error message")
	}
}

func TestReportUnusedValuesChartLoad(t *testing.T) {
	unusedValuesChart, err := loader.Load("../../cmd/helm/testdata/testcharts/unused-values/")
=======

func TestRenderLoadTemplateForTplFromFile(t *testing.T) {
	c := &chart.Chart{
		Metadata: &chart.Metadata{Name: "TplLoadFromFile"},
		Templates: []*chart.File{
			{Name: "templates/base", Data: []byte(`{{ tpl (.Files.Get .Values.filename) . }}`)},
			{Name: "templates/_function", Data: []byte(`{{define "test-function"}}test-function{{end}}`)},
		},
		Files: []*chart.File{
			{Name: "test", Data: []byte(`{{ tpl (.Files.Get .Values.filename2) .}}`)},
			{Name: "test2", Data: []byte(`{{include "test-function" .}}{{define "nested-define"}}nested-define-content{{end}} {{include "nested-define" .}}`)},
		},
	}

	v := chartutil.Values{
		"Values": chartutil.Values{
			"filename":  "test",
			"filename2": "test2",
		},
		"Chart": c.Metadata,
		"Release": chartutil.Values{
			"Name": "TestRelease",
		},
	}

	out, err := Render(c, v)
	if err != nil {
		t.Fatal(err)
	}

	expect := "test-function nested-define-content"
	if got := out["TplLoadFromFile/templates/base"]; got != expect {
		t.Fatalf("Expected %q, got %q", expect, got)
	}
}

func TestRenderTplEmpty(t *testing.T) {
	c := &chart.Chart{
		Metadata: &chart.Metadata{Name: "TplEmpty"},
		Templates: []*chart.File{
			{Name: "templates/empty-string", Data: []byte(`{{tpl "" .}}`)},
			{Name: "templates/empty-action", Data: []byte(`{{tpl "{{ \"\"}}" .}}`)},
			{Name: "templates/only-defines", Data: []byte(`{{tpl "{{define \"not-invoked\"}}not-rendered{{end}}" .}}`)},
		},
	}
	v := chartutil.Values{
		"Chart": c.Metadata,
		"Release": chartutil.Values{
			"Name": "TestRelease",
		},
	}

	out, err := Render(c, v)
	if err != nil {
		t.Fatal(err)
	}

	expects := map[string]string{
		"TplEmpty/templates/empty-string": "",
		"TplEmpty/templates/empty-action": "",
		"TplEmpty/templates/only-defines": "",
	}
	for file, expect := range expects {
		if out[file] != expect {
			t.Errorf("Expected %q, got %q", expect, out[file])
		}
	}
}

func TestRenderTplTemplateNames(t *testing.T) {
	// .Template.BasePath and .Name make it through
	c := &chart.Chart{
		Metadata: &chart.Metadata{Name: "TplTemplateNames"},
		Templates: []*chart.File{
			{Name: "templates/default-basepath", Data: []byte(`{{tpl "{{ .Template.BasePath }}" .}}`)},
			{Name: "templates/default-name", Data: []byte(`{{tpl "{{ .Template.Name }}" .}}`)},
			{Name: "templates/modified-basepath", Data: []byte(`{{tpl "{{ .Template.BasePath }}" .Values.dot}}`)},
			{Name: "templates/modified-name", Data: []byte(`{{tpl "{{ .Template.Name }}" .Values.dot}}`)},
			{Name: "templates/modified-field", Data: []byte(`{{tpl "{{ .Template.Field }}" .Values.dot}}`)},
		},
	}
	v := chartutil.Values{
		"Values": chartutil.Values{
			"dot": chartutil.Values{
				"Template": chartutil.Values{
					"BasePath": "path/to/template",
					"Name":     "name-of-template",
					"Field":    "extra-field",
				},
			},
		},
		"Chart": c.Metadata,
		"Release": chartutil.Values{
			"Name": "TestRelease",
		},
	}

	out, err := Render(c, v)
>>>>>>> 976ed8c0
	if err != nil {
		t.Fatal(err)
	}

<<<<<<< HEAD
	engine := Engine{
		Strict:   true,
		LintMode: true,
		config:   nil,
		usedValues: sets.New[string](),
		providedValues: sets.New[string](),
	}

	options := chartutil.ReleaseOptions{
		Name:      unusedValuesChart.Name(),
		Namespace: "test",
	}

	vals, err := chartutil.ToRenderValues(unusedValuesChart, unusedValuesChart.Values, options, nil)
=======
	expects := map[string]string{
		"TplTemplateNames/templates/default-basepath":  "TplTemplateNames/templates",
		"TplTemplateNames/templates/default-name":      "TplTemplateNames/templates/default-name",
		"TplTemplateNames/templates/modified-basepath": "path/to/template",
		"TplTemplateNames/templates/modified-name":     "name-of-template",
		"TplTemplateNames/templates/modified-field":    "extra-field",
	}
	for file, expect := range expects {
		if out[file] != expect {
			t.Errorf("Expected %q, got %q", expect, out[file])
		}
	}
}

func TestRenderTplRedefines(t *testing.T) {
	// Redefining a template inside 'tpl' does not affect the outer definition
	c := &chart.Chart{
		Metadata: &chart.Metadata{Name: "TplRedefines"},
		Templates: []*chart.File{
			{Name: "templates/_partials", Data: []byte(`{{define "partial"}}original-in-partial{{end}}`)},
			{Name: "templates/partial", Data: []byte(
				`before: {{include "partial" .}}\n{{tpl .Values.partialText .}}\nafter: {{include "partial" .}}`,
			)},
			{Name: "templates/manifest", Data: []byte(
				`{{define "manifest"}}original-in-manifest{{end}}` +
					`before: {{include "manifest" .}}\n{{tpl .Values.manifestText .}}\nafter: {{include "manifest" .}}`,
			)},
			{Name: "templates/manifest-only", Data: []byte(
				`{{define "manifest-only"}}only-in-manifest{{end}}` +
					`before: {{include "manifest-only" .}}\n{{tpl .Values.manifestOnlyText .}}\nafter: {{include "manifest-only" .}}`,
			)},
			{Name: "templates/nested", Data: []byte(
				`{{define "nested"}}original-in-manifest{{end}}` +
					`{{define "nested-outer"}}original-outer-in-manifest{{end}}` +
					`before: {{include "nested" .}} {{include "nested-outer" .}}\n` +
					`{{tpl .Values.nestedText .}}\n` +
					`after: {{include "nested" .}} {{include "nested-outer" .}}`,
			)},
		},
	}
	v := chartutil.Values{
		"Values": chartutil.Values{
			"partialText":      `{{define "partial"}}redefined-in-tpl{{end}}tpl: {{include "partial" .}}`,
			"manifestText":     `{{define "manifest"}}redefined-in-tpl{{end}}tpl: {{include "manifest" .}}`,
			"manifestOnlyText": `tpl: {{include "manifest-only" .}}`,
			"nestedText": `{{define "nested"}}redefined-in-tpl{{end}}` +
				`{{define "nested-outer"}}redefined-outer-in-tpl{{end}}` +
				`before-inner-tpl: {{include "nested" .}} {{include "nested-outer" . }}\n` +
				`{{tpl .Values.innerText .}}\n` +
				`after-inner-tpl: {{include "nested" .}} {{include "nested-outer" . }}`,
			"innerText": `{{define "nested"}}redefined-in-inner-tpl{{end}}inner-tpl: {{include "nested" .}} {{include "nested-outer" . }}`,
		},
		"Chart": c.Metadata,
		"Release": chartutil.Values{
			"Name": "TestRelease",
		},
	}

	out, err := Render(c, v)
>>>>>>> 976ed8c0
	if err != nil {
		t.Fatal(err)
	}

<<<<<<< HEAD
	_, err = engine.Render(unusedValuesChart, vals)
	if err == nil {
		t.Fatalf("there is an unused value in this chart, but we didn't find it")
	}

	if !strings.Contains(err.Error(), "[.Values.unused]") {
		t.Log(err)
		t.Fatalf(".Values.unused is unused and should have been in error message")
	}
}

func TestReportUnusedValuesDollarSign(t *testing.T) {
	chart := &chart.Chart{
		Metadata: &chart.Metadata{
			Name:    "UnusedValues",
			Version: "4.2.0",
		},
		Templates: []*chart.File{
			{Name: "templates/test1", Data: []byte("{{ .Values.super.used }}")},
			{Name: "templates/test2", Data: []byte("{{ $.Values.definitely.used }}")},
		},
	}

	vals := chartutil.Values{
		"Values": chartutil.Values{
			"definitely": chartutil.Values{
				"used": "used",
			},
			"super": chartutil.Values{
				"used": "used",
			},
			"not": "not used",
		},
	}

	v, err := chartutil.CoalesceValues(chart, vals)
	if err != nil {
		t.Fatalf("Failed to coalesce values: %s", err)
	}

	engine := Engine{
		Strict:   true,
		LintMode: true,
		config:   nil,
	}

	_, err = engine.Render(chart, v)
	if err == nil {
		t.Errorf("should have errored, $.Values.not is not used")
		t.FailNow()
	}

	if !strings.Contains(err.Error(), "[.Values.not]") {
		t.Error(err)
		t.Errorf(".Values.not is the ONLY unused value")
=======
	expects := map[string]string{
		"TplRedefines/templates/partial":       `before: original-in-partial\ntpl: redefined-in-tpl\nafter: original-in-partial`,
		"TplRedefines/templates/manifest":      `before: original-in-manifest\ntpl: redefined-in-tpl\nafter: original-in-manifest`,
		"TplRedefines/templates/manifest-only": `before: only-in-manifest\ntpl: only-in-manifest\nafter: only-in-manifest`,
		"TplRedefines/templates/nested": `before: original-in-manifest original-outer-in-manifest\n` +
			`before-inner-tpl: redefined-in-tpl redefined-outer-in-tpl\n` +
			`inner-tpl: redefined-in-inner-tpl redefined-outer-in-tpl\n` +
			`after-inner-tpl: redefined-in-tpl redefined-outer-in-tpl\n` +
			`after: original-in-manifest original-outer-in-manifest`,
	}
	for file, expect := range expects {
		if out[file] != expect {
			t.Errorf("Expected %q, got %q", expect, out[file])
		}
	}
}

func TestRenderTplMissingKey(t *testing.T) {
	// Rendering a missing key results in empty/zero output.
	c := &chart.Chart{
		Metadata: &chart.Metadata{Name: "TplMissingKey"},
		Templates: []*chart.File{
			{Name: "templates/manifest", Data: []byte(
				`missingValue: {{tpl "{{.Values.noSuchKey}}" .}}`,
			)},
		},
	}
	v := chartutil.Values{
		"Values": chartutil.Values{},
		"Chart":  c.Metadata,
		"Release": chartutil.Values{
			"Name": "TestRelease",
		},
	}

	out, err := Render(c, v)
	if err != nil {
		t.Fatal(err)
	}

	expects := map[string]string{
		"TplMissingKey/templates/manifest": `missingValue: `,
	}
	for file, expect := range expects {
		if out[file] != expect {
			t.Errorf("Expected %q, got %q", expect, out[file])
		}
	}
}

func TestRenderTplMissingKeyString(t *testing.T) {
	// Rendering a missing key results in error
	c := &chart.Chart{
		Metadata: &chart.Metadata{Name: "TplMissingKeyStrict"},
		Templates: []*chart.File{
			{Name: "templates/manifest", Data: []byte(
				`missingValue: {{tpl "{{.Values.noSuchKey}}" .}}`,
			)},
		},
	}
	v := chartutil.Values{
		"Values": chartutil.Values{},
		"Chart":  c.Metadata,
		"Release": chartutil.Values{
			"Name": "TestRelease",
		},
	}

	e := new(Engine)
	e.Strict = true

	out, err := e.Render(c, v)
	if err == nil {
		t.Errorf("Expected error, got %v", out)
		return
	}
	switch err.(type) {
	case (template.ExecError):
		errTxt := fmt.Sprint(err)
		if !strings.Contains(errTxt, "noSuchKey") {
			t.Errorf("Expected error to contain 'noSuchKey', got %s", errTxt)
		}
	default:
		// Some unexpected error.
		t.Fatal(err)
>>>>>>> 976ed8c0
	}
}<|MERGE_RESOLUTION|>--- conflicted
+++ resolved
@@ -1050,64 +1050,6 @@
 	}
 
 }
-<<<<<<< HEAD
-func TestReportUnusedValuesBasic(t *testing.T) {
-	chart := &chart.Chart{
-		Metadata: &chart.Metadata{
-			Name:    "UnusedValues",
-			Version: "4.2.0",
-		},
-		Templates: []*chart.File{
-			{Name: "templates/test1", Data: []byte("{{$.Values.very.used | title }} {{$.Values.extremely.used | title}}")},
-			{Name: "templates/test2", Data: []byte("{{$.Values.super.used | lower }}")},
-			{Name: "templates/test3", Data: []byte("{{$.Values.definitely.used}}")},
-		},
-		Values: chartutil.Values{"outer": "DEFAULT", "inner": "DEFAULT"},
-	}
-
-	vals := chartutil.Values{
-		"Values": chartutil.Values{
-			"very": chartutil.Values{
-				"used": "used",
-			},
-			"extremely": chartutil.Values{
-				"used": "used",
-			},
-			"definitely": chartutil.Values{
-				"used": "used",
-			},
-			"super": chartutil.Values{
-				"used": "used",
-			},
-			"not": "not used",
-		},
-	}
-
-	v, err := chartutil.CoalesceValues(chart, vals)
-	if err != nil {
-		t.Fatalf("Failed to coalesce values: %s", err)
-	}
-
-	engine := Engine{
-		Strict:   true,
-		LintMode: true,
-		config:   nil,
-	}
-
-	_, err = engine.Render(chart, v)
-	if err == nil {
-		t.Errorf("should have errored, .Values.not is not used")
-		t.FailNow()
-	}
-
-	if !strings.Contains(err.Error(), "[.Values.not]") {
-		t.Errorf(".Values.not is unused and should have been in error message")
-	}
-}
-
-func TestReportUnusedValuesChartLoad(t *testing.T) {
-	unusedValuesChart, err := loader.Load("../../cmd/helm/testdata/testcharts/unused-values/")
-=======
 
 func TestRenderLoadTemplateForTplFromFile(t *testing.T) {
 	c := &chart.Chart{
@@ -1206,27 +1148,10 @@
 	}
 
 	out, err := Render(c, v)
->>>>>>> 976ed8c0
-	if err != nil {
-		t.Fatal(err)
-	}
-
-<<<<<<< HEAD
-	engine := Engine{
-		Strict:   true,
-		LintMode: true,
-		config:   nil,
-		usedValues: sets.New[string](),
-		providedValues: sets.New[string](),
-	}
-
-	options := chartutil.ReleaseOptions{
-		Name:      unusedValuesChart.Name(),
-		Namespace: "test",
-	}
-
-	vals, err := chartutil.ToRenderValues(unusedValuesChart, unusedValuesChart.Values, options, nil)
-=======
+	if err != nil {
+		t.Fatal(err)
+	}
+
 	expects := map[string]string{
 		"TplTemplateNames/templates/default-basepath":  "TplTemplateNames/templates",
 		"TplTemplateNames/templates/default-name":      "TplTemplateNames/templates/default-name",
@@ -1286,68 +1211,10 @@
 	}
 
 	out, err := Render(c, v)
->>>>>>> 976ed8c0
-	if err != nil {
-		t.Fatal(err)
-	}
-
-<<<<<<< HEAD
-	_, err = engine.Render(unusedValuesChart, vals)
-	if err == nil {
-		t.Fatalf("there is an unused value in this chart, but we didn't find it")
-	}
-
-	if !strings.Contains(err.Error(), "[.Values.unused]") {
-		t.Log(err)
-		t.Fatalf(".Values.unused is unused and should have been in error message")
-	}
-}
-
-func TestReportUnusedValuesDollarSign(t *testing.T) {
-	chart := &chart.Chart{
-		Metadata: &chart.Metadata{
-			Name:    "UnusedValues",
-			Version: "4.2.0",
-		},
-		Templates: []*chart.File{
-			{Name: "templates/test1", Data: []byte("{{ .Values.super.used }}")},
-			{Name: "templates/test2", Data: []byte("{{ $.Values.definitely.used }}")},
-		},
-	}
-
-	vals := chartutil.Values{
-		"Values": chartutil.Values{
-			"definitely": chartutil.Values{
-				"used": "used",
-			},
-			"super": chartutil.Values{
-				"used": "used",
-			},
-			"not": "not used",
-		},
-	}
-
-	v, err := chartutil.CoalesceValues(chart, vals)
-	if err != nil {
-		t.Fatalf("Failed to coalesce values: %s", err)
-	}
-
-	engine := Engine{
-		Strict:   true,
-		LintMode: true,
-		config:   nil,
-	}
-
-	_, err = engine.Render(chart, v)
-	if err == nil {
-		t.Errorf("should have errored, $.Values.not is not used")
-		t.FailNow()
-	}
-
-	if !strings.Contains(err.Error(), "[.Values.not]") {
-		t.Error(err)
-		t.Errorf(".Values.not is the ONLY unused value")
-=======
+	if err != nil {
+		t.Fatal(err)
+	}
+
 	expects := map[string]string{
 		"TplRedefines/templates/partial":       `before: original-in-partial\ntpl: redefined-in-tpl\nafter: original-in-partial`,
 		"TplRedefines/templates/manifest":      `before: original-in-manifest\ntpl: redefined-in-tpl\nafter: original-in-manifest`,
@@ -1433,6 +1300,138 @@
 	default:
 		// Some unexpected error.
 		t.Fatal(err)
->>>>>>> 976ed8c0
+	}
+}
+
+func TestReportUnusedValuesBasic(t *testing.T) {
+	chart := &chart.Chart{
+		Metadata: &chart.Metadata{
+			Name:    "UnusedValues",
+			Version: "4.2.0",
+		},
+		Templates: []*chart.File{
+			{Name: "templates/test1", Data: []byte("{{$.Values.very.used | title }} {{$.Values.extremely.used | title}}")},
+			{Name: "templates/test2", Data: []byte("{{$.Values.super.used | lower }}")},
+			{Name: "templates/test3", Data: []byte("{{$.Values.definitely.used}}")},
+		},
+		Values: chartutil.Values{"outer": "DEFAULT", "inner": "DEFAULT"},
+	}
+
+	vals := chartutil.Values{
+		"Values": chartutil.Values{
+			"very": chartutil.Values{
+				"used": "used",
+			},
+			"extremely": chartutil.Values{
+				"used": "used",
+			},
+			"definitely": chartutil.Values{
+				"used": "used",
+			},
+			"super": chartutil.Values{
+				"used": "used",
+			},
+			"not": "not used",
+		},
+	}
+
+	v, err := chartutil.CoalesceValues(chart, vals)
+	if err != nil {
+		t.Fatalf("Failed to coalesce values: %s", err)
+	}
+
+	engine := Engine{
+		Strict:   true,
+		LintMode: true,
+	}
+
+	_, err = engine.Render(chart, v)
+	if err == nil {
+		t.Errorf("should have errored, .Values.not is not used")
+		t.FailNow()
+	}
+
+	if !strings.Contains(err.Error(), "[.Values.not]") {
+		t.Errorf(".Values.not is unused and should have been in error message")
+	}
+}
+
+func TestReportUnusedValuesChartLoad(t *testing.T) {
+	unusedValuesChart, err := loader.Load("../../cmd/helm/testdata/testcharts/unused-values/")
+	if err != nil {
+		t.Fatal(err)
+	}
+
+	engine := Engine{
+		Strict:   true,
+		LintMode: true,
+		usedValues: sets.New[string](),
+		providedValues: sets.New[string](),
+	}
+
+	options := chartutil.ReleaseOptions{
+		Name:      unusedValuesChart.Name(),
+		Namespace: "test",
+	}
+
+	vals, err := chartutil.ToRenderValues(unusedValuesChart, unusedValuesChart.Values, options, nil)
+	if err != nil {
+		t.Fatal(err)
+	}
+
+	_, err = engine.Render(unusedValuesChart, vals)
+	if err == nil {
+		t.Fatalf("there is an unused value in this chart, but we didn't find it")
+	}
+
+	if !strings.Contains(err.Error(), "[.Values.unused .Values.usedByTemplate]") {
+		t.Log(err)
+		t.Fatalf("[.Values.unused .Values.usedByTemplate] should be the only unused values")
+	}
+}
+
+func TestReportUnusedValuesDollarSign(t *testing.T) {
+	chart := &chart.Chart{
+		Metadata: &chart.Metadata{
+			Name:    "UnusedValues",
+			Version: "4.2.0",
+		},
+		Templates: []*chart.File{
+			{Name: "templates/test1", Data: []byte("{{ .Values.super.used }}")},
+			{Name: "templates/test2", Data: []byte("{{ $.Values.definitely.used }}")},
+		},
+	}
+
+	vals := chartutil.Values{
+		"Values": chartutil.Values{
+			"definitely": chartutil.Values{
+				"used": "used",
+			},
+			"super": chartutil.Values{
+				"used": "used",
+			},
+			"not": "not used",
+		},
+	}
+
+	v, err := chartutil.CoalesceValues(chart, vals)
+	if err != nil {
+		t.Fatalf("Failed to coalesce values: %s", err)
+	}
+
+	engine := Engine{
+		Strict:   true,
+		LintMode: true,
+	}
+
+	_, err = engine.Render(chart, v)
+	if err == nil {
+		t.Errorf("should have errored, $.Values.not is not used")
+		t.FailNow()
+	}
+
+	if !strings.Contains(err.Error(), "[.Values.not]") {
+		t.Error(err)
+		t.Errorf(".Values.not is the ONLY unused value")
 	}
 }