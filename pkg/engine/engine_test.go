--- conflicted
+++ resolved
@@ -648,7 +648,60 @@
 
 }
 
-<<<<<<< HEAD
+func TestRenderRecursionLimit(t *testing.T) {
+	// endless recursion should produce an error
+	c := &chart.Chart{
+		Metadata: &chart.Metadata{Name: "bad"},
+		Templates: []*chart.File{
+			{Name: "templates/base", Data: []byte(`{{include "recursion" . }}`)},
+			{Name: "templates/recursion", Data: []byte(`{{define "recursion"}}{{include "recursion" . }}{{end}}`)},
+		},
+	}
+	v := chartutil.Values{
+		"Values": map[string]interface{}{},
+		"Chart":  c.Metadata,
+		"Release": chartutil.Values{
+			"Name": "TestRelease",
+		},
+	}
+	expectErr := "rendering template has a nested reference name: recursion: unable to execute template"
+
+	_, err := Render(c, v)
+	if err == nil || !strings.HasSuffix(err.Error(), expectErr) {
+		t.Errorf("Expected err with suffix: %s", expectErr)
+	}
+
+	// calling the same function many times is ok
+	times := 4000
+	phrase := "All work and no play makes Jack a dull boy"
+	printFunc := `{{define "overlook"}}{{printf "` + phrase + `\n"}}{{end}}`
+	var repeatedIncl string
+	for i := 0; i < times; i++ {
+		repeatedIncl += `{{include "overlook" . }}`
+	}
+
+	d := &chart.Chart{
+		Metadata: &chart.Metadata{Name: "overlook"},
+		Templates: []*chart.File{
+			{Name: "templates/quote", Data: []byte(repeatedIncl)},
+			{Name: "templates/_function", Data: []byte(printFunc)},
+		},
+	}
+
+	out, err := Render(d, v)
+	if err != nil {
+		t.Fatal(err)
+	}
+
+	var expect string
+	for i := 0; i < times; i++ {
+		expect += phrase + "\n"
+	}
+	if got := out["overlook/templates/quote"]; got != expect {
+		t.Errorf("Expected %q, got %q (%v)", expect, got, out)
+	}
+}
+
 func TestUpdateRenderValues_values_templates(t *testing.T) {
 	values := map[string]interface{}{}
 	rv := map[string]interface{}{
@@ -1164,59 +1217,4 @@
 	fn(c)
 	sort.Strings(out)
 	return out
-=======
-func TestRenderRecursionLimit(t *testing.T) {
-	// endless recursion should produce an error
-	c := &chart.Chart{
-		Metadata: &chart.Metadata{Name: "bad"},
-		Templates: []*chart.File{
-			{Name: "templates/base", Data: []byte(`{{include "recursion" . }}`)},
-			{Name: "templates/recursion", Data: []byte(`{{define "recursion"}}{{include "recursion" . }}{{end}}`)},
-		},
-	}
-	v := chartutil.Values{
-		"Values": "",
-		"Chart":  c.Metadata,
-		"Release": chartutil.Values{
-			"Name": "TestRelease",
-		},
-	}
-	expectErr := "rendering template has a nested reference name: recursion: unable to execute template"
-
-	_, err := Render(c, v)
-	if err == nil || !strings.HasSuffix(err.Error(), expectErr) {
-		t.Errorf("Expected err with suffix: %s", expectErr)
-	}
-
-	// calling the same function many times is ok
-	times := 4000
-	phrase := "All work and no play makes Jack a dull boy"
-	printFunc := `{{define "overlook"}}{{printf "` + phrase + `\n"}}{{end}}`
-	var repeatedIncl string
-	for i := 0; i < times; i++ {
-		repeatedIncl += `{{include "overlook" . }}`
-	}
-
-	d := &chart.Chart{
-		Metadata: &chart.Metadata{Name: "overlook"},
-		Templates: []*chart.File{
-			{Name: "templates/quote", Data: []byte(repeatedIncl)},
-			{Name: "templates/_function", Data: []byte(printFunc)},
-		},
-	}
-
-	out, err := Render(d, v)
-	if err != nil {
-		t.Fatal(err)
-	}
-
-	var expect string
-	for i := 0; i < times; i++ {
-		expect += phrase + "\n"
-	}
-	if got := out["overlook/templates/quote"]; got != expect {
-		t.Errorf("Expected %q, got %q (%v)", expect, got, out)
-	}
-
->>>>>>> 3129b532
 }