/*
Copyright The Helm Authors.

Licensed under the Apache License, Version 2.0 (the "License");
you may not use this file except in compliance with the License.
You may obtain a copy of the License at

    http://www.apache.org/licenses/LICENSE-2.0

Unless required by applicable law or agreed to in writing, software
distributed under the License is distributed on an "AS IS" BASIS,
WITHOUT WARRANTIES OR CONDITIONS OF ANY KIND, either express or implied.
See the License for the specific language governing permissions and
limitations under the License.
*/

package main // import "k8s.io/helm/cmd/tiller"

import (
	"crypto/tls"
	"flag"
	"fmt"
	"io/ioutil"
	"log"
	"net"
	"net/http"
	"os"
	"path/filepath"
	"strconv"
	"strings"
	"time"

	goprom "github.com/grpc-ecosystem/go-grpc-prometheus"
	"google.golang.org/grpc"
	"google.golang.org/grpc/credentials"
	"google.golang.org/grpc/health"
	healthpb "google.golang.org/grpc/health/grpc_health_v1"
	"google.golang.org/grpc/keepalive"
	"k8s.io/klog"

	// Import to initialize client auth plugins.
	_ "k8s.io/client-go/plugin/pkg/client/auth"

	"k8s.io/helm/pkg/kube"
	"k8s.io/helm/pkg/proto/hapi/services"
	"k8s.io/helm/pkg/storage"
	"k8s.io/helm/pkg/storage/driver"
	"k8s.io/helm/pkg/tiller"
	"k8s.io/helm/pkg/tiller/environment"
	"k8s.io/helm/pkg/tlsutil"
	"k8s.io/helm/pkg/version"
)

const (
	// tlsEnableEnvVar names the environment variable that enables TLS.
	tlsEnableEnvVar = "TILLER_TLS_ENABLE"
	// tlsVerifyEnvVar names the environment variable that enables
	// TLS, as well as certificate verification of the remote.
	tlsVerifyEnvVar = "TILLER_TLS_VERIFY"
	// tlsCertsEnvVar names the environment variable that points to
	// the directory where Tiller's TLS certificates are located.
	tlsCertsEnvVar = "TILLER_TLS_CERTS"
	// historyMaxEnvVar is the name of the env var for setting max history.
	historyMaxEnvVar = "TILLER_HISTORY_MAX"

	storageMemory    = "memory"
	storageConfigMap = "configmap"
	storageSecret    = "secret"
	storageSQL       = "sql"

	traceAddr = ":44136"

	// defaultMaxHistory sets the maximum number of releases to 0: unlimited
	defaultMaxHistory = 0
)

var (
<<<<<<< HEAD
	grpcAddr             = flag.String("listen", ":44134", "address:port to listen on")
	probeAddr            = flag.String("probe-listen", ":44135", "address:port to listen on for probes")
	enableProbing        = flag.Bool("probe", true, "enable probing over http")
	enableTracing        = flag.Bool("trace", false, "enable rpc tracing")
	store                = flag.String("storage", storageConfigMap, "storage driver to use. One of 'configmap', 'memory', or 'secret'")
=======
	grpcAddr      = flag.String("listen", fmt.Sprintf(":%v", environment.DefaultTillerPort), "address:port to listen on")
	probeAddr     = flag.String("probe-listen", fmt.Sprintf(":%v", environment.DefaultTillerProbePort), "address:port to listen on for probes")
	enableTracing = flag.Bool("trace", false, "enable rpc tracing")
	store         = flag.String("storage", storageConfigMap, "storage driver to use. One of 'configmap', 'memory', 'sql' or 'secret'")

	sqlDialect          = flag.String("sql-dialect", "postgres", "SQL dialect to use (only postgres is supported for now")
	sqlConnectionString = flag.String("sql-connection-string", "", "SQL connection string to use")

>>>>>>> e58dab94
	remoteReleaseModules = flag.Bool("experimental-release", false, "enable experimental release modules")

	tlsEnable    = flag.Bool("tls", tlsEnableEnvVarDefault(), "enable TLS")
	tlsVerify    = flag.Bool("tls-verify", tlsVerifyEnvVarDefault(), "enable TLS and verify remote certificate")
	keyFile      = flag.String("tls-key", tlsDefaultsFromEnv("tls-key"), "path to TLS private key file")
	certFile     = flag.String("tls-cert", tlsDefaultsFromEnv("tls-cert"), "path to TLS certificate file")
	caCertFile   = flag.String("tls-ca-cert", tlsDefaultsFromEnv("tls-ca-cert"), "trust certificates signed by this CA")
	maxHistory   = flag.Int("history-max", historyMaxFromEnv(), "maximum number of releases kept in release history, with 0 meaning no limit")
	printVersion = flag.Bool("version", false, "print the version number")

	// rootServer is the root gRPC server.
	//
	// Each gRPC service registers itself to this server during start().
	rootServer *grpc.Server

	// env is the default environment.
	//
	// Any changes to env should be done before rootServer.Serve() is called.
	env = environment.New()

	logger *log.Logger
)

func main() {
	klog.InitFlags(nil)
	// TODO: use spf13/cobra for tiller instead of flags
	flag.Parse()

	if *printVersion {
		fmt.Println(version.GetVersion())
		os.Exit(0)
	}

	if *enableTracing {
		log.SetFlags(log.Lshortfile)
	}
	logger = newLogger("main")

	start()
}

func start() {

	healthSrv := health.NewServer()
	healthSrv.SetServingStatus("Tiller", healthpb.HealthCheckResponse_NOT_SERVING)

	clientset, err := kube.New(nil).KubernetesClientSet()
	if err != nil {
		logger.Fatalf("Cannot initialize Kubernetes connection: %s", err)
	}

	switch *store {
	case storageMemory:
		env.Releases = storage.Init(driver.NewMemory())
	case storageConfigMap:
		cfgmaps := driver.NewConfigMaps(clientset.CoreV1().ConfigMaps(namespace()))
		cfgmaps.Log = newLogger("storage/driver").Printf

		env.Releases = storage.Init(cfgmaps)
		env.Releases.Log = newLogger("storage").Printf
	case storageSecret:
		secrets := driver.NewSecrets(clientset.CoreV1().Secrets(namespace()))
		secrets.Log = newLogger("storage/driver").Printf

		env.Releases = storage.Init(secrets)
		env.Releases.Log = newLogger("storage").Printf
	case storageSQL:
		sqlDriver, err := driver.NewSQL(
			*sqlDialect,
			*sqlConnectionString,
			newLogger("storage/driver").Printf,
		)
		if err != nil {
			logger.Fatalf("Cannot initialize SQL storage driver: %v", err)
		}

		env.Releases = storage.Init(sqlDriver)
		env.Releases.Log = newLogger("storage").Printf
	}

	if *maxHistory > 0 {
		env.Releases.MaxHistory = *maxHistory
	}

	kubeClient := kube.New(nil)
	kubeClient.Log = newLogger("kube").Printf
	env.KubeClient = kubeClient

	if *tlsEnable || *tlsVerify {
		opts := tlsutil.Options{CertFile: *certFile, KeyFile: *keyFile}
		if *tlsVerify {
			opts.CaCertFile = *caCertFile
		}
	}

	var opts []grpc.ServerOption
	if *tlsEnable || *tlsVerify {
		cfg, err := tlsutil.ServerConfig(tlsOptions())
		if err != nil {
			logger.Fatalf("Could not create server TLS configuration: %v", err)
		}
		opts = append(opts, grpc.Creds(credentials.NewTLS(cfg)))
	}

	opts = append(opts, grpc.KeepaliveParams(keepalive.ServerParameters{
		MaxConnectionIdle: 10 * time.Minute,
		// If needed, we can configure the max connection age
	}))
	opts = append(opts, grpc.KeepaliveEnforcementPolicy(keepalive.EnforcementPolicy{
		MinTime: time.Duration(20) * time.Second, // For compatibility with the client keepalive.ClientParameters
	}))

	rootServer = tiller.NewServer(opts...)
	healthpb.RegisterHealthServer(rootServer, healthSrv)

	lstn, err := net.Listen("tcp", *grpcAddr)
	if err != nil {
		logger.Fatalf("Server died: %s", err)
	}

	logger.Printf("Starting Tiller %s (tls=%t)", version.GetVersion(), *tlsEnable || *tlsVerify)
	logger.Printf("GRPC listening on %s", *grpcAddr)
	if *enableProbing {
		logger.Printf("Probes listening on %s", *probeAddr)
	}
	logger.Printf("Storage driver is %s", env.Releases.Name())
	logger.Printf("Max history per release is %d", *maxHistory)

	if *enableTracing {
		startTracing(traceAddr)
	}

	srvErrCh := make(chan error)
	probeErrCh := make(chan error)
	go func() {
		svc := tiller.NewReleaseServer(env, clientset, *remoteReleaseModules)
		svc.Log = newLogger("tiller").Printf
		services.RegisterReleaseServiceServer(rootServer, svc)
		if err := rootServer.Serve(lstn); err != nil {
			srvErrCh <- err
		}
	}()

	go func() {
		if !*enableProbing {
			return
		}

		mux := newProbesMux()

		// Register gRPC server to prometheus to initialized matrix
		goprom.Register(rootServer)
		addPrometheusHandler(mux)

		if err := http.ListenAndServe(*probeAddr, mux); err != nil {
			probeErrCh <- err
		}
	}()

	healthSrv.SetServingStatus("Tiller", healthpb.HealthCheckResponse_SERVING)

	select {
	case err := <-srvErrCh:
		logger.Fatalf("Server died: %s", err)
	case err := <-probeErrCh:
		logger.Printf("Probes server died: %s", err)
	}
}

func newLogger(prefix string) *log.Logger {
	if len(prefix) > 0 {
		prefix = fmt.Sprintf("[%s] ", prefix)
	}
	return log.New(os.Stderr, prefix, log.Flags())
}

// namespace returns the namespace of tiller
func namespace() string {
	if ns := os.Getenv("TILLER_NAMESPACE"); ns != "" {
		return ns
	}

	// Fall back to the namespace associated with the service account token, if available
	if data, err := ioutil.ReadFile("/var/run/secrets/kubernetes.io/serviceaccount/namespace"); err == nil {
		if ns := strings.TrimSpace(string(data)); len(ns) > 0 {
			return ns
		}
	}

	return environment.DefaultTillerNamespace
}

func tlsOptions() tlsutil.Options {
	opts := tlsutil.Options{CertFile: *certFile, KeyFile: *keyFile}
	if *tlsVerify {
		opts.CaCertFile = *caCertFile

		// We want to force the client to not only provide a cert, but to
		// provide a cert that we can validate.
		// http://www.bite-code.com/2015/06/25/tls-mutual-auth-in-golang/
		opts.ClientAuth = tls.RequireAndVerifyClientCert
	}
	return opts
}

func tlsDefaultsFromEnv(name string) (value string) {
	switch certsDir := os.Getenv(tlsCertsEnvVar); name {
	case "tls-key":
		return filepath.Join(certsDir, "tls.key")
	case "tls-cert":
		return filepath.Join(certsDir, "tls.crt")
	case "tls-ca-cert":
		return filepath.Join(certsDir, "ca.crt")
	}
	return ""
}

func historyMaxFromEnv() int {
	val := os.Getenv(historyMaxEnvVar)
	if val == "" {
		return defaultMaxHistory
	}
	ret, err := strconv.Atoi(val)
	if err != nil {
		log.Printf("Invalid max history %q. Defaulting to 0.", val)
		return defaultMaxHistory
	}
	return ret
}

func tlsEnableEnvVarDefault() bool { return os.Getenv(tlsEnableEnvVar) != "" }
func tlsVerifyEnvVarDefault() bool { return os.Getenv(tlsVerifyEnvVar) != "" }<|MERGE_RESOLUTION|>--- conflicted
+++ resolved
@@ -75,22 +75,15 @@
 )
 
 var (
-<<<<<<< HEAD
-	grpcAddr             = flag.String("listen", ":44134", "address:port to listen on")
-	probeAddr            = flag.String("probe-listen", ":44135", "address:port to listen on for probes")
+	grpcAddr             = flag.String("listen", fmt.Sprintf(":%v", environment.DefaultTillerPort), "address:port to listen on")
+	probeAddr            = flag.String("probe-listen", fmt.Sprintf(":%v", environment.DefaultTillerProbePort), "address:port to listen on for probes")
 	enableProbing        = flag.Bool("probe", true, "enable probing over http")
 	enableTracing        = flag.Bool("trace", false, "enable rpc tracing")
-	store                = flag.String("storage", storageConfigMap, "storage driver to use. One of 'configmap', 'memory', or 'secret'")
-=======
-	grpcAddr      = flag.String("listen", fmt.Sprintf(":%v", environment.DefaultTillerPort), "address:port to listen on")
-	probeAddr     = flag.String("probe-listen", fmt.Sprintf(":%v", environment.DefaultTillerProbePort), "address:port to listen on for probes")
-	enableTracing = flag.Bool("trace", false, "enable rpc tracing")
-	store         = flag.String("storage", storageConfigMap, "storage driver to use. One of 'configmap', 'memory', 'sql' or 'secret'")
+	store                = flag.String("storage", storageConfigMap, "storage driver to use. One of 'configmap', 'memory', 'sql' or 'secret'")
 
 	sqlDialect          = flag.String("sql-dialect", "postgres", "SQL dialect to use (only postgres is supported for now")
 	sqlConnectionString = flag.String("sql-connection-string", "", "SQL connection string to use")
 
->>>>>>> e58dab94
 	remoteReleaseModules = flag.Bool("experimental-release", false, "enable experimental release modules")
 
 	tlsEnable    = flag.Bool("tls", tlsEnableEnvVarDefault(), "enable TLS")
