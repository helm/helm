/*
Copyright The Helm Authors.

Licensed under the Apache License, Version 2.0 (the "License");
you may not use this file except in compliance with the License.
You may obtain a copy of the License at

    http://www.apache.org/licenses/LICENSE-2.0

Unless required by applicable law or agreed to in writing, software
distributed under the License is distributed on an "AS IS" BASIS,
WITHOUT WARRANTIES OR CONDITIONS OF ANY KIND, either express or implied.
See the License for the specific language governing permissions and
limitations under the License.
*/

package main

import (
	"context"
	"fmt"
	"io"
	"log"
	"os"
	"os/signal"
	"syscall"
	"time"

	"github.com/pkg/errors"
	"github.com/spf13/cobra"

	"helm.sh/helm/v3/cmd/helm/require"
	"helm.sh/helm/v3/pkg/action"
	"helm.sh/helm/v3/pkg/chart/loader"
	"helm.sh/helm/v3/pkg/cli/output"
	"helm.sh/helm/v3/pkg/cli/values"
	"helm.sh/helm/v3/pkg/downloader"
	"helm.sh/helm/v3/pkg/getter"
	"helm.sh/helm/v3/pkg/storage/driver"
)

const upgradeDesc = `
This command upgrades a release to a new version of a chart.

The upgrade arguments must be a release and chart. The chart
argument can be either: a chart reference('example/mariadb'), a path to a chart directory,
a packaged chart, or a fully qualified URL. For chart references, the latest
version will be specified unless the '--version' flag is set.

To override values in a chart, use either the '--values' flag and pass in a file
or use the '--set' flag and pass configuration from the command line, to force string
values, use '--set-string'. You can use '--set-file' to set individual
values from a file when the value itself is too long for the command line
or is dynamically generated. You can also use '--set-json' to set json values
(scalars/objects/arrays) from the command line.

You can specify the '--values'/'-f' flag multiple times. The priority will be given to the
last (right-most) file specified. For example, if both myvalues.yaml and override.yaml
contained a key called 'Test', the value set in override.yaml would take precedence:

    $ helm upgrade -f myvalues.yaml -f override.yaml redis ./redis

You can specify the '--set' flag multiple times. The priority will be given to the
last (right-most) set specified. For example, if both 'bar' and 'newbar' values are
set for a key called 'foo', the 'newbar' value would take precedence:

    $ helm upgrade --set foo=bar --set foo=newbar redis ./redis
`

func newUpgradeCmd(cfg *action.Configuration, out io.Writer) *cobra.Command {
	client := action.NewUpgrade(cfg)
	valueOpts := &values.Options{}
	var outfmt output.Format
	var createNamespace bool

	cmd := &cobra.Command{
		Use:   "upgrade [RELEASE] [CHART]",
		Short: "upgrade a release",
		Long:  upgradeDesc,
		Args:  require.ExactArgs(2),
		ValidArgsFunction: func(cmd *cobra.Command, args []string, toComplete string) ([]string, cobra.ShellCompDirective) {
			if len(args) == 0 {
				return compListReleases(toComplete, args, cfg)
			}
			if len(args) == 1 {
				return compListCharts(toComplete, true)
			}
			return nil, cobra.ShellCompDirectiveNoFileComp
		},
		RunE: func(cmd *cobra.Command, args []string) error {
			client.Namespace = settings.Namespace()

			// Fixes #7002 - Support reading values from STDIN for `upgrade` command
			// Must load values AFTER determining if we have to call install so that values loaded from stdin are are not read twice
			if client.Install {
				// If a release does not exist, install it.
				histClient := action.NewHistory(cfg)
				histClient.Max = 1
				if _, err := histClient.Run(args[0]); err == driver.ErrReleaseNotFound {
					// Only print this to stdout for table output
					if outfmt == output.Table {
						fmt.Fprintf(out, "Release %q does not exist. Installing it now.\n", args[0])
					}
					instClient := action.NewInstall(cfg)
					instClient.CreateNamespace = createNamespace
					instClient.ChartPathOptions = client.ChartPathOptions
					instClient.Force = client.Force
					instClient.DryRun = client.DryRun
					instClient.DisableHooks = client.DisableHooks
					instClient.SkipCRDs = client.SkipCRDs
					instClient.Timeout = client.Timeout
					instClient.Wait = client.Wait
					instClient.WaitForJobs = client.WaitForJobs
					instClient.Devel = client.Devel
					instClient.Namespace = client.Namespace
					instClient.Atomic = client.Atomic
					instClient.PostRenderer = client.PostRenderer
					instClient.DisableOpenAPIValidation = client.DisableOpenAPIValidation
					instClient.SubNotes = client.SubNotes
					instClient.Description = client.Description
					instClient.DependencyUpdate = client.DependencyUpdate
<<<<<<< HEAD
					instClient.Labels = client.Labels
=======
					instClient.EnableDNS = client.EnableDNS
>>>>>>> 010e932f

					rel, err := runInstall(args, instClient, valueOpts, out)
					if err != nil {
						return err
					}
					return outfmt.Write(out, &statusPrinter{rel, settings.Debug, false, false})
				} else if err != nil {
					return err
				}
			}

			if client.Version == "" && client.Devel {
				debug("setting version to >0.0.0-0")
				client.Version = ">0.0.0-0"
			}

			chartPath, err := client.ChartPathOptions.LocateChart(args[1], settings)
			if err != nil {
				return err
			}

			p := getter.All(settings)
			vals, err := valueOpts.MergeValues(p)
			if err != nil {
				return err
			}

			// Check chart dependencies to make sure all are present in /charts
			ch, err := loader.Load(chartPath)
			if err != nil {
				return err
			}
			if req := ch.Metadata.Dependencies; req != nil {
				if err := action.CheckDependencies(ch, req); err != nil {
					err = errors.Wrap(err, "An error occurred while checking for chart dependencies. You may need to run `helm dependency build` to fetch missing dependencies")
					if client.DependencyUpdate {
						man := &downloader.Manager{
							Out:              out,
							ChartPath:        chartPath,
							Keyring:          client.ChartPathOptions.Keyring,
							SkipUpdate:       false,
							Getters:          p,
							RepositoryConfig: settings.RepositoryConfig,
							RepositoryCache:  settings.RepositoryCache,
							Debug:            settings.Debug,
						}
						if err := man.Update(); err != nil {
							return err
						}
						// Reload the chart with the updated Chart.lock file.
						if ch, err = loader.Load(chartPath); err != nil {
							return errors.Wrap(err, "failed reloading chart after repo update")
						}
					} else {
						return err
					}
				}
			}

			if ch.Metadata.Deprecated {
				warning("This chart is deprecated")
			}

			// Create context and prepare the handle of SIGTERM
			ctx := context.Background()
			ctx, cancel := context.WithCancel(ctx)

			// Set up channel on which to send signal notifications.
			// We must use a buffered channel or risk missing the signal
			// if we're not ready to receive when the signal is sent.
			cSignal := make(chan os.Signal, 2)
			signal.Notify(cSignal, os.Interrupt, syscall.SIGTERM)
			go func() {
				<-cSignal
				fmt.Fprintf(out, "Release %s has been cancelled.\n", args[0])
				cancel()
			}()

			rel, err := client.RunWithContext(ctx, args[0], ch, vals)
			if err != nil {
				return errors.Wrap(err, "UPGRADE FAILED")
			}

			if outfmt == output.Table {
				fmt.Fprintf(out, "Release %q has been upgraded. Happy Helming!\n", args[0])
			}

			return outfmt.Write(out, &statusPrinter{rel, settings.Debug, false, false})
		},
	}

	f := cmd.Flags()
	f.BoolVar(&createNamespace, "create-namespace", false, "if --install is set, create the release namespace if not present")
	f.BoolVarP(&client.Install, "install", "i", false, "if a release by this name doesn't already exist, run an install")
	f.BoolVar(&client.Devel, "devel", false, "use development versions, too. Equivalent to version '>0.0.0-0'. If --version is set, this is ignored")
	f.BoolVar(&client.DryRun, "dry-run", false, "simulate an upgrade")
	f.BoolVar(&client.Recreate, "recreate-pods", false, "performs pods restart for the resource if applicable")
	f.MarkDeprecated("recreate-pods", "functionality will no longer be updated. Consult the documentation for other methods to recreate pods")
	f.BoolVar(&client.Force, "force", false, "force resource updates through a replacement strategy")
	f.BoolVar(&client.DisableHooks, "no-hooks", false, "disable pre/post upgrade hooks")
	f.BoolVar(&client.DisableOpenAPIValidation, "disable-openapi-validation", false, "if set, the upgrade process will not validate rendered templates against the Kubernetes OpenAPI Schema")
	f.BoolVar(&client.SkipCRDs, "skip-crds", false, "if set, no CRDs will be installed when an upgrade is performed with install flag enabled. By default, CRDs are installed if not already present, when an upgrade is performed with install flag enabled")
	f.DurationVar(&client.Timeout, "timeout", 300*time.Second, "time to wait for any individual Kubernetes operation (like Jobs for hooks)")
	f.BoolVar(&client.ResetValues, "reset-values", false, "when upgrading, reset the values to the ones built into the chart")
	f.BoolVar(&client.ReuseValues, "reuse-values", false, "when upgrading, reuse the last release's values and merge in any overrides from the command line via --set and -f. If '--reset-values' is specified, this is ignored")
	f.BoolVar(&client.Wait, "wait", false, "if set, will wait until all Pods, PVCs, Services, and minimum number of Pods of a Deployment, StatefulSet, or ReplicaSet are in a ready state before marking the release as successful. It will wait for as long as --timeout")
	f.BoolVar(&client.WaitForJobs, "wait-for-jobs", false, "if set and --wait enabled, will wait until all Jobs have been completed before marking the release as successful. It will wait for as long as --timeout")
	f.BoolVar(&client.Atomic, "atomic", false, "if set, upgrade process rolls back changes made in case of failed upgrade. The --wait flag will be set automatically if --atomic is used")
	f.IntVar(&client.MaxHistory, "history-max", settings.MaxHistory, "limit the maximum number of revisions saved per release. Use 0 for no limit")
	f.BoolVar(&client.CleanupOnFail, "cleanup-on-fail", false, "allow deletion of new resources created in this upgrade when upgrade fails")
	f.BoolVar(&client.SubNotes, "render-subchart-notes", false, "if set, render subchart notes along with the parent")
	f.StringToStringVarP(&client.Labels, "labels", "l", nil, "Labels that would be added to release metadata. Should be separated by comma. Original release labels will be merged with upgrade labels. You can unset label using null.")
	f.StringVar(&client.Description, "description", "", "add a custom description")
	f.BoolVar(&client.DependencyUpdate, "dependency-update", false, "update dependencies if they are missing before installing the chart")
	f.BoolVar(&client.EnableDNS, "enable-dns", false, "enable DNS lookups when rendering templates")
	addChartPathOptionsFlags(f, &client.ChartPathOptions)
	addValueOptionsFlags(f, valueOpts)
	bindOutputFlag(cmd, &outfmt)
	bindPostRenderFlag(cmd, &client.PostRenderer)

	err := cmd.RegisterFlagCompletionFunc("version", func(cmd *cobra.Command, args []string, toComplete string) ([]string, cobra.ShellCompDirective) {
		if len(args) != 2 {
			return nil, cobra.ShellCompDirectiveNoFileComp
		}
		return compVersionFlag(args[1], toComplete)
	})

	if err != nil {
		log.Fatal(err)
	}

	return cmd
}<|MERGE_RESOLUTION|>--- conflicted
+++ resolved
@@ -119,11 +119,8 @@
 					instClient.SubNotes = client.SubNotes
 					instClient.Description = client.Description
 					instClient.DependencyUpdate = client.DependencyUpdate
-<<<<<<< HEAD
 					instClient.Labels = client.Labels
-=======
 					instClient.EnableDNS = client.EnableDNS
->>>>>>> 010e932f
 
 					rel, err := runInstall(args, instClient, valueOpts, out)
 					if err != nil {
