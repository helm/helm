--- conflicted
+++ resolved
@@ -149,7 +149,6 @@
 		golden: "output/list.txt",
 		rels:   releaseFixture,
 	}, {
-<<<<<<< HEAD
 		name:   "list releases in full yaml format",
 		cmd:    "list --output yaml",
 		golden: "output/list-full-yaml.txt",
@@ -158,11 +157,11 @@
 		name:   "list releases in full json format",
 		cmd:    "list --output json",
 		golden: "output/list-full-json.txt",
-=======
+    rels:   releaseFixture,
+	}, {
 		name:   "list without headers",
 		cmd:    "list --no-headers",
 		golden: "output/list-no-headers.txt",
->>>>>>> d7b4c38c
 		rels:   releaseFixture,
 	}, {
 		name:   "list all releases",
