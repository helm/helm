--- conflicted
+++ resolved
@@ -22,19 +22,12 @@
 
 	"github.com/spf13/cobra"
 
-<<<<<<< HEAD
-	"helm.sh/helm/v3/cmd/helm/require"
-	"helm.sh/helm/v3/pkg/action"
-	"helm.sh/helm/v3/pkg/cache"
-	"helm.sh/helm/v3/pkg/downloader"
-	"helm.sh/helm/v3/pkg/getter"
-	"helm.sh/helm/v3/pkg/repo"
-=======
 	"helm.sh/helm/v4/cmd/helm/require"
 	"helm.sh/helm/v4/pkg/action"
+	"helm.sh/helm/v4/pkg/cache"
 	"helm.sh/helm/v4/pkg/downloader"
 	"helm.sh/helm/v4/pkg/getter"
->>>>>>> 3a942155
+	"helm.sh/helm/v4/pkg/repo"
 )
 
 const dependencyUpDesc = `
@@ -67,18 +60,14 @@
 			if len(args) > 0 {
 				chartpath = filepath.Clean(args[0])
 			}
-<<<<<<< HEAD
-			// the helm client cli is run as a short-lived process so it's ok to use a simple
-			// implementation for a strictly growing cache
-			var c cache.Cache[*repo.IndexFile] = cache.NewConcurrentMapCache[*repo.IndexFile]()
-=======
 			registryClient, err := newRegistryClient(client.CertFile, client.KeyFile, client.CaFile,
 				client.InsecureSkipTLSverify, client.PlainHTTP, client.Username, client.Password)
 			if err != nil {
 				return fmt.Errorf("missing registry client: %w", err)
 			}
-
->>>>>>> 3a942155
+			// the helm client cli is run as a short-lived process so it's ok to use a simple
+			// implementation for a strictly growing cache
+			var c cache.Cache[*repo.IndexFile] = cache.NewConcurrentMapCache[*repo.IndexFile]()
 			man := &downloader.Manager{
 				Out:              out,
 				ChartPath:        chartpath,
