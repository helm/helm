--- conflicted
+++ resolved
@@ -39,10 +39,7 @@
 	keyFile               string
 	caFile                string
 	insecureSkipTLSverify bool
-<<<<<<< HEAD
 	plainHTTP             bool
-=======
->>>>>>> 5c40996d
 }
 
 func newPushCmd(cfg *action.Configuration, out io.Writer) *cobra.Command {
@@ -71,7 +68,7 @@
 			return nil, cobra.ShellCompDirectiveNoFileComp
 		},
 		RunE: func(cmd *cobra.Command, args []string) error {
-			registryClient, err := newRegistryClient(o.certFile, o.keyFile, o.caFile, o.insecureSkipTLSverify)
+			registryClient, err := newRegistryClient(o.certFile, o.keyFile, o.caFile, o.insecureSkipTLSverify, o.plainHTTP)
 			if err != nil {
 				return fmt.Errorf("missing registry client: %w", err)
 			}
@@ -97,10 +94,7 @@
 	f.StringVar(&o.keyFile, "key-file", "", "identify registry client using this SSL key file")
 	f.StringVar(&o.caFile, "ca-file", "", "verify certificates of HTTPS-enabled servers using this CA bundle")
 	f.BoolVar(&o.insecureSkipTLSverify, "insecure-skip-tls-verify", false, "skip tls certificate checks for the chart upload")
-<<<<<<< HEAD
 	f.BoolVar(&o.plainHTTP, "plain-http", false, "push charts to registry over http")
-=======
->>>>>>> 5c40996d
 
 	return cmd
 }