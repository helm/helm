/*
Copyright The Helm Authors.

Licensed under the Apache License, Version 2.0 (the "License");
you may not use this file except in compliance with the License.
You may obtain a copy of the License at

    http://www.apache.org/licenses/LICENSE-2.0

Unless required by applicable law or agreed to in writing, software
distributed under the License is distributed on an "AS IS" BASIS,
WITHOUT WARRANTIES OR CONDITIONS OF ANY KIND, either express or implied.
See the License for the specific language governing permissions and
limitations under the License.
*/

package main // import "helm.sh/helm/v3/cmd/helm"

import (
	"context"
	"fmt"
	"io"
	"log"
	"os"
	"strings"

	"github.com/spf13/cobra"

	metav1 "k8s.io/apimachinery/pkg/apis/meta/v1"
	"k8s.io/client-go/tools/clientcmd"

	"helm.sh/helm/v3/pkg/action"
	"helm.sh/helm/v3/pkg/registry"
	"helm.sh/helm/v3/pkg/repo"
)

var globalUsage = `The Kubernetes package manager

Common actions for Helm:

- helm search:    search for charts
- helm pull:      download a chart to your local directory to view
- helm install:   upload the chart to Kubernetes
- helm list:      list releases of charts

Environment variables:

| Name                               | Description                                                                                       |
|------------------------------------|---------------------------------------------------------------------------------------------------|
| $HELM_CACHE_HOME                   | set an alternative location for storing cached files.                                             |
| $HELM_CONFIG_HOME                  | set an alternative location for storing Helm configuration.                                       |
| $HELM_DATA_HOME                    | set an alternative location for storing Helm data.                                                |
| $HELM_DEBUG                        | indicate whether or not Helm is running in Debug mode                                             |
| $HELM_DRIVER                       | set the backend storage driver. Values are: configmap, secret, memory, sql.                       |
| $HELM_DRIVER_SQL_CONNECTION_STRING | set the connection string the SQL storage driver should use.                                      |
| $HELM_MAX_HISTORY                  | set the maximum number of helm release history.                                                   |
| $HELM_NAMESPACE                    | set the namespace used for the helm operations.                                                   |
| $HELM_NO_PLUGINS                   | disable plugins. Set HELM_NO_PLUGINS=1 to disable plugins.                                        |
| $HELM_PLUGINS                      | set the path to the plugins directory                                                             |
| $HELM_REGISTRY_CONFIG              | set the path to the registry config file.                                                         |
| $HELM_REPOSITORY_CACHE             | set the path to the repository cache directory                                                    |
| $HELM_REPOSITORY_CONFIG            | set the path to the repositories file.                                                            |
| $KUBECONFIG                        | set an alternative Kubernetes configuration file (default "~/.kube/config")                       |
| $HELM_KUBEAPISERVER                | set the Kubernetes API Server Endpoint for authentication                                         |
| $HELM_KUBECAFILE                   | set the Kubernetes certificate authority file.                                                    |
| $HELM_KUBEASGROUPS                 | set the Groups to use for impersonation using a comma-separated list.                             |
| $HELM_KUBEASUSER                   | set the Username to impersonate for the operation.                                                |
| $HELM_KUBECONTEXT                  | set the name of the kubeconfig context.                                                           |
| $HELM_KUBETOKEN                    | set the Bearer KubeToken used for authentication.                                                 |
| $HELM_KUBEINSECURE_SKIP_TLS_VERIFY | indicate if the Kubernetes API server's certificate validation should be skipped (insecure)       |
| $HELM_KUBETLS_SERVER_NAME          | set the server name used to validate the Kubernetes API server certificate                        |
| $HELM_BURST_LIMIT                  | set the default burst limit in the case the server contains many CRDs (default 100, -1 to disable)|

Helm stores cache, configuration, and data based on the following configuration order:

- If a HELM_*_HOME environment variable is set, it will be used
- Otherwise, on systems supporting the XDG base directory specification, the XDG variables will be used
- When no other location is set a default location will be used based on the operating system

By default, the default directories depend on the Operating System. The defaults are listed below:

| Operating System | Cache Path                | Configuration Path             | Data Path               |
|------------------|---------------------------|--------------------------------|-------------------------|
| Linux            | $HOME/.cache/helm         | $HOME/.config/helm             | $HOME/.local/share/helm |
| macOS            | $HOME/Library/Caches/helm | $HOME/Library/Preferences/helm | $HOME/Library/helm      |
| Windows          | %TEMP%\helm               | %APPDATA%\helm                 | %APPDATA%\helm          |
`

func newRootCmd(actionConfig *action.Configuration, out io.Writer, args []string) (*cobra.Command, error) {
	cmd := &cobra.Command{
		Use:          "helm",
		Short:        "The Helm package manager for Kubernetes.",
		Long:         globalUsage,
		SilenceUsage: true,
	}
	flags := cmd.PersistentFlags()

	settings.AddFlags(flags)
	addKlogFlags(flags)

	// Setup shell completion for the namespace flag
	err := cmd.RegisterFlagCompletionFunc("namespace", func(cmd *cobra.Command, args []string, toComplete string) ([]string, cobra.ShellCompDirective) {
		if client, err := actionConfig.KubernetesClientSet(); err == nil {
			// Choose a long enough timeout that the user notices something is not working
			// but short enough that the user is not made to wait very long
			to := int64(3)
			cobra.CompDebugln(fmt.Sprintf("About to call kube client for namespaces with timeout of: %d", to), settings.Debug)

			nsNames := []string{}
			if namespaces, err := client.CoreV1().Namespaces().List(context.Background(), metav1.ListOptions{TimeoutSeconds: &to}); err == nil {
				for _, ns := range namespaces.Items {
					nsNames = append(nsNames, ns.Name)
				}
				return nsNames, cobra.ShellCompDirectiveNoFileComp
			}
		}
		return nil, cobra.ShellCompDirectiveDefault
	})

	if err != nil {
		log.Fatal(err)
	}

	// Setup shell completion for the kube-context flag
	err = cmd.RegisterFlagCompletionFunc("kube-context", func(cmd *cobra.Command, args []string, toComplete string) ([]string, cobra.ShellCompDirective) {
		cobra.CompDebugln("About to get the different kube-contexts", settings.Debug)

		loadingRules := clientcmd.NewDefaultClientConfigLoadingRules()
		if len(settings.KubeConfig) > 0 {
			loadingRules = &clientcmd.ClientConfigLoadingRules{ExplicitPath: settings.KubeConfig}
		}
		if config, err := clientcmd.NewNonInteractiveDeferredLoadingClientConfig(
			loadingRules,
			&clientcmd.ConfigOverrides{}).RawConfig(); err == nil {
			comps := []string{}
			for name, context := range config.Contexts {
				comps = append(comps, fmt.Sprintf("%s\t%s", name, context.Cluster))
			}
			return comps, cobra.ShellCompDirectiveNoFileComp
		}
		return nil, cobra.ShellCompDirectiveNoFileComp
	})

	if err != nil {
		log.Fatal(err)
	}

	// We can safely ignore any errors that flags.Parse encounters since
	// those errors will be caught later during the call to cmd.Execution.
	// This call is required to gather configuration information prior to
	// execution.
	flags.ParseErrorsWhitelist.UnknownFlags = true
	flags.Parse(args)

<<<<<<< HEAD
	registryClient, err := newRegistryClient(out)
=======
	registryClient, err := newDefaultRegistryClient()
>>>>>>> 5c40996d
	if err != nil {
		return nil, err
	}
	actionConfig.RegistryClient = registryClient

	// Add subcommands
	cmd.AddCommand(
		// chart commands
		newCreateCmd(out),
		newDependencyCmd(actionConfig, out),
		newPullCmd(actionConfig, out),
		newShowCmd(actionConfig, out),
		newLintCmd(out),
		newPackageCmd(actionConfig, out),
		newRepoCmd(out),
		newSearchCmd(out),
		newVerifyCmd(out),

		// release commands
		newGetCmd(actionConfig, out),
		newHistoryCmd(actionConfig, out),
		newInstallCmd(actionConfig, out),
		newListCmd(actionConfig, out),
		newReleaseTestCmd(actionConfig, out),
		newRollbackCmd(actionConfig, out),
		newStatusCmd(actionConfig, out),
		newTemplateCmd(actionConfig, out),
		newUninstallCmd(actionConfig, out),
		newUpgradeCmd(actionConfig, out),

		newCompletionCmd(out),
		newEnvCmd(out),
		newPluginCmd(out),
		newVersionCmd(out),

		// Hidden documentation generator command: 'helm docs'
		newDocsCmd(out),
	)

	cmd.AddCommand(
		newRegistryCmd(actionConfig, out),
		newPushCmd(actionConfig, out),
	)

	// Find and add plugins
	loadPlugins(cmd, out)

	// Check permissions on critical files
	checkPerms()

	// Check for expired repositories
	checkForExpiredRepos(settings.RepositoryConfig)

	return cmd, nil
}

func checkForExpiredRepos(repofile string) {

	expiredRepos := []struct {
		name string
		old  string
		new  string
	}{
		{
			name: "stable",
			old:  "kubernetes-charts.storage.googleapis.com",
			new:  "https://charts.helm.sh/stable",
		},
		{
			name: "incubator",
			old:  "kubernetes-charts-incubator.storage.googleapis.com",
			new:  "https://charts.helm.sh/incubator",
		},
	}

	// parse repo file.
	// Ignore the error because it is okay for a repo file to be unparseable at this
	// stage. Later checks will trap the error and respond accordingly.
	repoFile, err := repo.LoadFile(repofile)
	if err != nil {
		return
	}

	for _, exp := range expiredRepos {
		r := repoFile.Get(exp.name)
		if r == nil {
			return
		}

		if url := r.URL; strings.Contains(url, exp.old) {
			fmt.Fprintf(
				os.Stderr,
				"WARNING: %q is deprecated for %q and will be deleted Nov. 13, 2020.\nWARNING: You should switch to %q via:\nWARNING: helm repo add %q %q --force-update\n",
				exp.old,
				exp.name,
				exp.new,
				exp.name,
				exp.new,
			)
		}
	}

}

<<<<<<< HEAD
func newRegistryClient(out io.Writer) (*registry.Client, error) {
=======
func newRegistryClient(certFile, keyFile, caFile string, insecureSkipTLSverify bool) (*registry.Client, error) {
	if certFile != "" && keyFile != "" || caFile != "" || insecureSkipTLSverify {
		registryClient, err := newRegistryClientWithTLS(certFile, keyFile, caFile, insecureSkipTLSverify)
		if err != nil {
			return nil, err
		}
		return registryClient, nil
	}
	registryClient, err := newDefaultRegistryClient()
	if err != nil {
		return nil, err
	}
	return registryClient, nil
}

func newDefaultRegistryClient() (*registry.Client, error) {
>>>>>>> 5c40996d
	// Create a new registry client
	registryClient, err := registry.NewClient(
		registry.ClientOptDebug(settings.Debug),
		registry.ClientOptEnableCache(true),
		registry.ClientOptWriter(os.Stderr),
		registry.ClientOptCredentialsFile(settings.RegistryConfig),
	)
	if err != nil {
		return nil, err
	}
	return registryClient, nil
<<<<<<< HEAD
=======
}

func newRegistryClientWithTLS(certFile, keyFile, caFile string, insecureSkipTLSverify bool) (*registry.Client, error) {
	// Create a new registry client
	registryClient, err := registry.NewRegistryClientWithTLS(os.Stderr, certFile, keyFile, caFile, insecureSkipTLSverify,
		settings.RegistryConfig, settings.Debug,
	)
	if err != nil {
		return nil, err
	}
	return registryClient, nil
>>>>>>> 5c40996d
}<|MERGE_RESOLUTION|>--- conflicted
+++ resolved
@@ -152,11 +152,7 @@
 	flags.ParseErrorsWhitelist.UnknownFlags = true
 	flags.Parse(args)
 
-<<<<<<< HEAD
-	registryClient, err := newRegistryClient(out)
-=======
 	registryClient, err := newDefaultRegistryClient()
->>>>>>> 5c40996d
 	if err != nil {
 		return nil, err
 	}
@@ -261,10 +257,16 @@
 
 }
 
-<<<<<<< HEAD
-func newRegistryClient(out io.Writer) (*registry.Client, error) {
-=======
-func newRegistryClient(certFile, keyFile, caFile string, insecureSkipTLSverify bool) (*registry.Client, error) {
+func newRegistryClient(certFile, keyFile, caFile string, insecureSkipTLSverify bool, plainHTTP bool) (*registry.Client, error) {
+
+	if plainHTTP {
+		registryClient, err := registry.NewRegistryClientHTTP(os.Stderr, settings.RegistryConfig, settings.Debug)
+		if err != nil {
+			return nil, err
+		}
+		return registryClient, nil
+	}
+
 	if certFile != "" && keyFile != "" || caFile != "" || insecureSkipTLSverify {
 		registryClient, err := newRegistryClientWithTLS(certFile, keyFile, caFile, insecureSkipTLSverify)
 		if err != nil {
@@ -280,7 +282,6 @@
 }
 
 func newDefaultRegistryClient() (*registry.Client, error) {
->>>>>>> 5c40996d
 	// Create a new registry client
 	registryClient, err := registry.NewClient(
 		registry.ClientOptDebug(settings.Debug),
@@ -292,8 +293,6 @@
 		return nil, err
 	}
 	return registryClient, nil
-<<<<<<< HEAD
-=======
 }
 
 func newRegistryClientWithTLS(certFile, keyFile, caFile string, insecureSkipTLSverify bool) (*registry.Client, error) {
@@ -305,5 +304,4 @@
 		return nil, err
 	}
 	return registryClient, nil
->>>>>>> 5c40996d
 }